# [develop](https://github.com/adhearsion/punchblock)
<<<<<<< HEAD
  * Feature: Add support for Rayo Prompt component (model only, no support on * or FS)
=======
  * Bugfix: We were raising an exception on connection shutdown due to waiting for the connection to end incorrectly.
>>>>>>> 548ce163

# [v1.9.1](https://github.com/adhearsion/punchblock/compare/v1.9.0...v1.9.1) - [2013-05-08](https://rubygems.org/gems/punchblock/versions/1.9.1)
  * Bugfix: AMI errors indicating dead channels were not being handled correctly
  * Bugfix: We were broken on Celluloid 0.14 due to changes in block execution semantics between actors

# [v1.9.0](https://github.com/adhearsion/punchblock/compare/v1.8.2...v1.9.0) - [2013-05-03](https://rubygems.org/gems/punchblock/versions/1.9.0)
  * Feature: Use RubyAMI 2.0 with a single AMI connection.
  * Feature: Cache channel variables on Asterisk calls.
  * Feature: Allow optional sending of end event when breaking from AsyncAGI on Asterisk. This enables dialplan handback. Only triggers if the channel variable 'PUNCHBLOCK_END_ON_ASYNCAGI_BREAK' is set.
  * Bugfix: Avoid DTMF recognizer failures and race conditions by bringing DTMFRecognizer back into the Input component actor.
  * Bugfix: Catch Asterisk AMI errors in all cases and fail accordingly, instead of ploughing ahead in the face of adversity.
  * Bugfix: Improve performance of Asterisk implementation by no longer spinning up a component actor for AGI command execution.

# [v1.8.2](https://github.com/adhearsion/punchblock/compare/v1.8.1...v1.8.2) - [2013-04-19](https://rubygems.org/gems/punchblock/versions/1.8.2)
  * Bugfix: Input initial timeout was being set as a float rather than an integer

# [v1.8.2](https://github.com/adhearsion/punchblock/compare/v1.8.1...v1.8.2) - [2013-04-19](https://rubygems.org/gems/punchblock/versions/1.8.2)
  * Bugfix: Input initial timeout was being set as a float rather than an integer

# [v1.8.1](https://github.com/adhearsion/punchblock/compare/v1.8.0...v1.8.1) - [2013-03-25](https://rubygems.org/gems/punchblock/versions/1.8.1)
  * Bugfix: FreeSWITCH was requiring a from attribute on a dial command
  * Bugfix: Asterisk translator now properly checks for existence of the recordings directory
  * Bugfix: Components should transition state before unblocking
  * Bugfix: Asterisk joins are now more robustly responded to when the join begins
  * Bugfix: On FreeSWITCH, only events relating to bridge start/end should be delivered to bridged calls
  * Bugfix: On FreeSWITCH, a voice value on an audio-only output component should not prevent execution
  * Bugfix: XMPP Ping should be an IQ get, not set
  * Bugfix: Stop command should be in Rayo ext namespace
  * Bugfix: XMPP specs were mistakenly resetting the logger object for other tests.
  * CS: Avoid Celluloid deprecation warnings

# [v1.8.0](https://github.com/adhearsion/punchblock/compare/v1.7.1...v1.8.0) - [2013-01-10](https://rubygems.org/gems/punchblock/versions/1.8.0)
  * Feature: Join command now enforces a list of valid direction attribute values
  * Feature: Added support for media direction to the Record component
  * Feature: Record direction support on FS
  * Bugfix: Fixed answering during early media on FS
  * Bugfix: Doing multiple recordings on Asterisk during the lifetime of a call was crashing Punchblock

# [v1.7.1](https://github.com/adhearsion/punchblock/compare/v1.7.0...v1.7.1) - [2012-12-17](https://rubygems.org/gems/punchblock/versions/1.7.1)
  * Bugfix: Deal with nil media engines on FS/* properly

# [v1.7.0](https://github.com/adhearsion/punchblock/compare/v1.6.1...v1.7.0) - [2012-12-13](https://rubygems.org/gems/punchblock/versions/1.7.0)
  * Feature: Support for the renderer attribute added to the Output component.
  * Feature: FreeSWITCH and Asterisk translators now use the :renderer attribute on Output
  * Bugfix: Fixed scenario where executing the ANSWER application on FreeSWITCH on an already answered call caused FS to stop accepting commands.
  * Bugfix: Plug a severe memory leak
  * Bugfix: Raise an error immediately if trying to execute an invalid media engine on Asterisk
  * Bugfix: Handle a wider variety of types when configuring media engines on Asterisk and FreeSWITCH, such as Strings instead of Symbols

# [v1.6.1](https://github.com/adhearsion/punchblock/compare/v1.6.0...v1.6.1) - [2012-11-14](https://rubygems.org/gems/punchblock/versions/1.6.1)
  * Bugfix: Safer component attribute writer conversion

# [v1.6.0](https://github.com/adhearsion/punchblock/compare/v1.5.3...v1.6.0) - [2012-11-14](https://rubygems.org/gems/punchblock/versions/1.6.0)
  * Feature: Set dial headers on FreeSWITCH originate command (SIP only)
  * Feature: Set dial headers on Asterisk originate command (SIP only)
  * Bugfix: Headers were being re-written downcased and with underscores
  * Bugfix: Ensure all numeric component attributes are written as the correct type

# [v1.5.3](https://github.com/adhearsion/punchblock/compare/v1.5.2...v1.5.3) - [2012-11-01](https://rubygems.org/gems/punchblock/versions/1.5.3)
  * Doc: Add link to docs for unrenderable doc error

# [v1.5.2](https://github.com/adhearsion/punchblock/compare/v1.5.1...v1.5.2) - [2012-10-25](https://rubygems.org/gems/punchblock/versions/1.5.2)
  * Bugfix: Use correct GRXML content type
  * Bugfix: Fix UniMRCP for documents containing commas
  * Bugfix: Bump Celluloid dependency to avoid issues with serialising AMI

# [v1.5.1](https://github.com/adhearsion/punchblock/compare/v1.5.0...v1.5.1) - [2012-10-11](https://rubygems.org/gems/punchblock/versions/1.5.1)
  * Update: Bump Celluloid dependency
  * Bugfix: Input grammars referenced by URL now no longer specify a content type
  * Bugfix: FreeSWITCH `Dial#from` values now parsed more flexibly

# [v1.5.0](https://github.com/adhearsion/punchblock/compare/v1.4.1...v1.5.0) - [2012-10-01](https://rubygems.org/gems/punchblock/versions/1.5.0)
  * Feature: Input component now supports grammar URLs
  * Bugfix: Hanging up Asterisk calls now correctly specifies normal clearing cause
  * Doc: Fix a bunch of API documentation

# [v1.4.1](https://github.com/adhearsion/punchblock/compare/v1.4.0...v1.4.1) - [2012-09-06](https://rubygems.org/gems/punchblock/versions/1.4.1)
  * Bugfix: Cleaning up DTMF handlers for input components with a dead call should not crash on FreeSWITCH
  * Bugfix: Reduced a race condition on FreeSWITCH when dispatching events from calls to dead components
  * Bugfix: Events relevant to bridged channels were not being routed to the call
  * Bugfix: Components using #stop_by_redirect now return an error response if stopped when they are complete
  * Bugfix: Hold back ruby_ami and ruby_fs dependencies pending fixes for Celluloid 0.12.0

# [v1.4.0](https://github.com/adhearsion/punchblock/compare/v1.3.0...v1.4.0) - [2012-08-07](https://rubygems.org/gems/punchblock/versions/1.4.0)
  * Feature: FreeSWITCH support (mostly complete, experimental, proceed with caution)
  * Bugfix: Report the correct caller ID in offers from Asterisk
  * Bugfix: Strip out caller ID name from dial commands on Asterisk

# [v1.3.0](https://github.com/adhearsion/punchblock/compare/v1.2.0...v1.3.0) - [2012-07-22](https://rubygems.org/gems/punchblock/versions/1.3.0)
  * Change: Asterisk output now uses Playback rather than STREAM FILE
  * Feature: The recordings dir is now checked for existence on startup, and logs an error if it is not there. Asterisk only.
  * Feature: Punchblock now logs an error if it was unable to add the redirect context on Asterisk on startup.
  * Feature: Output component now exposes #recording and #recording_uri for easy access to record results.
  * Feature: Early media support for Asterisk, using Progress to start an early media session
  * Feature: Output component on Asterisk now supports early media. If the line is not answered, it runs Progress followed by Playback with noanswer.
  * Feature: Record component on Asterisk now raises if called on an unanswered call
  * Feature: Input component on Asterisk works the same whether the call is answered or unanswered
  * Feature: AMI events are emitted to the relevant calls
  * Feature: Simpler method of getting hold of a new client/connection
  * Bugfix: AMI events are processed in order by the translator
  * Bugfix: Asterisk calls and components are removed from registries when they die
  * Bugfix: Commands for unknown calls/components respond with the correct `:item_not_found` name
  * Bugfix: AMI events relevant to a particular call are emitted by that call to the client
  * Bugfix: Asterisk calls send an error complete event for their dying components
  * Bugfix: Asterisk translator sends an error end event for its dying calls
  * Bugfix: Use the primitive version of AGI ANSWER, rather than an app
  * Bugfix: Outbound calls which never begin progress on Asterisk end with an error
  * Bugfix: Asterisk now responds correctly to unjoin commands
  * Bugfix: Allow nil reject reasons
  * Bugfix: Asterisk translator now does NOT answer the call automatically when Output, Input or Record are used.

# [v1.2.0](https://github.com/adhearsion/punchblock/compare/v1.1.0...v1.2.0) - [2012-04-29](https://rubygems.org/gems/punchblock/versions/1.2.0)
  * Feature: Basic support for record component on Asterisk, using MixMonitor. Currently unsupported options include: start_paused, initial_timeout, final_timeout. Hints are additionally not supported, and recordings are stored on the * machine's local filesystem.

# [v1.1.0](https://github.com/adhearsion/punchblock/compare/v1.0.0...v1.1.0) - [2012-04-26](https://rubygems.org/gems/punchblock/versions/1.1.0)
  * Feature: Implement Reject on Asterisk
  * Bugfix: No longer generate warnings
  * Bugfix: Set 'to' attribute on an offer from Asterisk to something useful if the dnid is 'unknown'
  * Bugfix: Include caller ID name in 'from' attribute on an offer from Asterisk
  * Bugfix: Removed media engine switching on Asterisk Input component - fixes broken input when using app_swift or unimrcp for output
  * Update: Better dependency version fixing

# [v1.0.0](https://github.com/adhearsion/punchblock/compare/v0.12.0...v1.0.0) - [2012-04-11](https://rubygems.org/gems/punchblock/versions/1.0.0)
  * Stable release :D
  * Bugfix: Any issue in compiling an output document into executable elements on Asterisk should return an unrenderable doc error

# [v0.12.0](https://github.com/adhearsion/punchblock/compare/v0.11.0...v0.12.0) - [2012-03-30](https://rubygems.org/gems/punchblock/versions/0.12.0)
  * API Change: `#call_id` and `#mixer_name` attributes changed to `#target_call_id` and `#target_mixer_name`
  * API Change: `#other_call_id` attributes changed to `#call_id` to better align with Rayo

# [v0.11.0](https://github.com/adhearsion/punchblock/compare/v0.10.0...v0.11.0) - [2012-03-29](https://rubygems.org/gems/punchblock/versions/0.11.0)
  * Feature: Input & Output components on Asterisk now responds to a Stop command
  * Feature: started/stopped-speaking events are now handled
  * Bugfix: Asterisk output component considers an SSML doc w/ a string node w/o spaces to be a filename
  * Bugfix: `ProtocolError` should behave like a normal exception, just with extra attributes

# [v0.10.0](https://github.com/adhearsion/punchblock/compare/v0.9.2...v0.10.0) - [2012-03-19](https://rubygems.org/gems/punchblock/versions/0.10.0)
  * Feature: app_swift is now supported on Asterisk with a media_engine type of :swift
  * Feature: Asterisk calls now support the Join API
  * Feature: On Asterisk, Punchblock creates a context and extension to redirect calls to
  * Bugfix: Unjoining calls now redirects both legs
  * Bugfix: Unlink events on Asterisk correctly send Unjoin Punchblock events
  * Bugfix: The Asterisk translator now ignores calls to 'h' or of type 'Kill'
  * Bugfix: Handle more XMPP connection errors gracefully
  * Bugfix: The XMPP connection ready event is now available to external handlers
  * Bugfix: The Asterisk connection now passes the `:media_engine` option down to the translator
  * Bugfix: Connections now always respond to `#connected?`
  * Bugfix: Connection termination handled gracefully on Asterisk

# [v0.9.2](https://github.com/adhearsion/punchblock/compare/v0.9.1...v0.9.2) - [2012-02-18](https://rubygems.org/gems/punchblock/versions/0.9.2)
  * Feature: Asterisk calls receiving media commands are implicitly answered
  * Bugfix: Unrenderable output documents on Asterisk should return a sensible error
  * Bugfix: Log the target of commands correctly
  * Bugfix: Do not wrap exceptions in ProtocolError

# [v0.9.1](https://github.com/adhearsion/punchblock/compare/v0.9.0...v0.9.1) - [2012-01-30](https://rubygems.org/gems/punchblock/versions/0.9.1)
  * Bugfix: Closing an disconnected XMPP connection is a no-op

# [v0.9.0](https://github.com/adhearsion/punchblock/compare/v0.8.4...v0.9.0) - [2012-01-30](https://rubygems.org/gems/punchblock/versions/0.9.0)
  * Bugfix: Remove the rest of the deprecated Tropo components (conference)
  * Feature: Outbound dials on Asterisk now respect the dial timeout
  * Bugfix: Registering stanza handlers on an XMPP connection now sets them in the correct order such that they do not override the internally defined handlers

# [v0.8.4](https://github.com/adhearsion/punchblock/compare/v0.8.3...v0.8.4) - [2012-01-19](https://rubygems.org/gems/punchblock/versions/0.8.4)
  * Bugfix: End, Ringing & Answered events are allowed to have headers
  * Feature: Dial commands may have an optional timeout

# [v0.8.3](https://github.com/adhearsion/punchblock/compare/v0.8.2...v0.8.3) - [2012-01-17](https://rubygems.org/gems/punchblock/versions/0.8.3)
  * Feature: Return an error when trying to execute a command for unknown calls/components or when not understood
  * Feature: Log calls/translator shutting down
  * Feature: Calls and components should log their IDs
  * Feature: Components marked as internal should send events directly to the component node
  * Bugfix: Fix Asterisk Call and Component logger IDs
  * Bugfix: Fix a stupidly high log level
  * Bugfix: AGI commands executed by a call/component that are a translation of a Rayo command should be marked internal
  * Bugfix: Asterisk components should sent events via the connection
  * Bugfix: Shutting down an asterisk connection should do a cascading shutdown of the translator and all of its calls
  * Bugfix: Component actors should be terminated once they've sent a complete event
  * Bugfix: Component events should be sent with the call ID
  * Bugfix: AMIAction components do not have a call
  * Bugfix: Add test coverage for comparison of complete events
  * Bugfix: A call being hung up should terminate the call actor
  * Bugfix: Fix a mock expectation error in a test

# [v0.8.2](https://github.com/adhearsion/punchblock/compare/v0.8.1...v0.8.2) - [2012-01-10](https://rubygems.org/gems/punchblock/versions/0.8.2)
  * Feature: Support outbound dial on Asterisk
  * Bugfix: Asterisk hangup causes should map to correct Rayo End reason

# [v0.8.1](https://github.com/adhearsion/punchblock/compare/v0.8.0...v0.8.1) - [2012-01-09](https://rubygems.org/gems/punchblock/versions/0.8.1)
  * Feature: Support DTMF Input components on Asterisk

# [v0.8.0](https://github.com/adhearsion/punchblock/compare/v0.7.2...v0.8.0) - [2012-01-06](https://rubygems.org/gems/punchblock/versions/0.8.0)
  * Feature: Expose Blather's connection timeout config when creating a Connection::XMPP
  * Bugfix: Remove some deprecated Tropo extension components
  * Bugfix: Remove reconnection logic since it really belongs in the consumer
  * Feature: Raise a DisconnectedError when a disconnection is detected

# [v0.7.2](https://github.com/adhearsion/punchblock/compare/v0.7.1...v0.7.2) - [2011-12-28](https://rubygems.org/gems/punchblock/versions/0.7.2)
  * Feature: Allow sending commands to mixers easily
  * Feature: Allow configuration of Rayo XMPP domains (root, call and mixer)
  * Feature: Log Blather messages to the trace log level
  * Feature: Return an error when trying to execute an Output on Asterisk with unsupported options set
  * Feature: Add basic support for media output via MRCPSynth on Asterisk
  * API change: Rename mixer_id to mixer_name to align with change to Rayo
  * Bugfix: Handle and expose RubySpeech GRXML documents on Input/Ask properly
  * Bugfix: Compare ProtocolErrors correctly
  * Bugfix: Asterisk media output should default to Asterisk native output (STREAM FILE)
  * Bugfix: An Output node's default max_time value should be nil rather than zero

# [v0.7.1](https://github.com/adhearsion/punchblock/compare/v0.7.0...v0.7.1) - [2011-11-24](https://rubygems.org/gems/punchblock/versions/0.7.1)
  * [FEATURE] Add `Connection#not_ready!`, to instruct the server not to send any more offers.
  * [BUGFIX] Translate all exceptions raised by the XMPP connection into a ProtocolError
  * [UPDATE] Blather dependency to >= 0.5.9

# [v0.7.0](https://github.com/adhearsion/punchblock/compare/v0.6.2...v0.7.0) - [2011-11-22](https://rubygems.org/gems/punchblock/versions/0.7.0)
  * Bugfix: Some spec mistakes
  * Feature: Allow execution of actions against global components on Asterisk
  * API change: The console has been removed
  * API change: Components no longer expose a FutureResource at #complete_event, and instead wrap its API in the same way as #response and #response=. Any consumer code which does some_component.complete_event.resource or some_component.complete_event.resource= should now use some_component.complete_event and some_component.complete_event=
  * Feature: Added the max-silence attribute to the Input component
  * Bugfix: Bump the Celluloid dependency to avoid spec failures on JRuby and monkey-patching for mockability
  * API change: Event handlers registered on components are no longer triggered by incoming events internally to Punchblock. These events must be consumed via a Client's event handlers or event queue and manually triggered on a component using ComponentNode#trigger_event_handler

# [v0.6.2](https://github.com/adhearsion/punchblock/compare/v0.6.1...v0.6.2)
  # Feature: Added basic support for running Punchblock apps on Asterisk. Calls coming in to AsyncAGI result in the client receiving an Offer, hangup events are sent, and accept/answer/hangup commands work.
  # API change: The logger is now set using Punchblock.logger= rather than as a hash key to Connection.new

# [v0.6.1](https://github.com/adhearsion/punchblock/compare/v0.6.0...v0.6.1)
  * Feature: Allow instructing the connection we are ready. An XMPP connection will send initial presence with a status of 'chat' to the rayo domain
  * Bugfix: When running on Asterisk, two FullyBooted events will now trigger a connected event
  * Bugfix: No longer ignore offers from the specified rayo domain on XMPP connections
  * Feature: Tag all event objects with the XMPP domain they came from

# [v0.6.0](https://github.com/adhearsion/punchblock/compare/v0.5.1...v0.6.0)
  * API change: Punchblock consumers now need to instantiate both a Connection and a Client (see the punchblock-console gem for an example)
  * Feature: Added a Connection for Asterisk, utilising RubyAMI to open an AMI connection to Asterisk, and allowing AMI actions to be executed. AMI events are handled by the client event handler.
  * Deprecation: The punchblock-console and the associated DSL are now deprecated and the punchblock-console gem should be used instead

# [v0.5.1](https://github.com/adhearsion/punchblock/compare/v0.5.0...v0.5.1)
  API change: Connections now raise a Punchblock::Connection::Connected instance as an event, rather than the class itself

# [v0.5.0](https://github.com/adhearsion/punchblock/compare/v0.4.3...v0.5.0)
  * Refactoring/API change: Client and connection level concerns are now separated, and one must create a Connection to be passed to a Client on creation. Client now has the choice between an event queue and guarded event handlers.

# [v0.4.3](https://github.com/adhearsion/punchblock/compare/v0.4.2...v0.4.3)
  * Feature: Support for meta-data on recordings (size & duration)
  * Feature: Allow specifying all of Blather's setup options (required to use PB as an XMPP component)
  * Bugfix: Rayo events are discarded if they don't come from the specified domain
  * Bugfix: Component execution in the sample DSL now doesn't expect events on the main queue

# [v0.4.2](https://github.com/adhearsion/punchblock/compare/v0.4.1...v0.4.2)
  * Bugfix: Conference complete event was not being handled

# [v0.4.1](https://github.com/adhearsion/punchblock/compare/v0.4.0...v0.4.1)
  * Feature/API change: Components no longer have an event queue, but instead it is possible to define guarded event handlers via #register_event_handler

# v0.4.0
  * First public release<|MERGE_RESOLUTION|>--- conflicted
+++ resolved
@@ -1,9 +1,6 @@
 # [develop](https://github.com/adhearsion/punchblock)
-<<<<<<< HEAD
   * Feature: Add support for Rayo Prompt component (model only, no support on * or FS)
-=======
   * Bugfix: We were raising an exception on connection shutdown due to waiting for the connection to end incorrectly.
->>>>>>> 548ce163
 
 # [v1.9.1](https://github.com/adhearsion/punchblock/compare/v1.9.0...v1.9.1) - [2013-05-08](https://rubygems.org/gems/punchblock/versions/1.9.1)
   * Bugfix: AMI errors indicating dead channels were not being handled correctly
