# develop
<<<<<<< HEAD
  * Feature: Asterisk calls now support the Join API (joining only)
=======
  * Bugfix: The Asterisk translator now ignores calls to 'h' or of type 'Kill'
>>>>>>> df7032d5

# v0.9.2 - 2012-02-18
  * Feature: Asterisk calls receiving media commands are implicitly answered
  * Bugfix: Unrenderable output documents on Asterisk should return a sensible error
  * Bugfix: Log the target of commands correctly
  * Bugfix: Do not wrap exceptions in ProtocolError

# v0.9.1 - 2012-01-30
  * Bugfix: Closing an disconnected XMPP connection is a no-op

# v0.9.0 - 2012-01-30
  * Bugfix: Remove the rest of the deprecated Tropo components (conference)
  * Feature: Outbound dials on Asterisk now respect the dial timeout
  * Bugfix: Registering stanza handlers on an XMPP connection now sets them in the correct order such that they do not override the internally defined handlers

# v0.8.4 - 2012-01-19
  * Bugfix: End, Ringing & Answered events are allowed to have headers
  * Feature: Dial commands may have an optional timeout

# v0.8.3 - 2012-01-17
  * Feature: Return an error when trying to execute a command for unknown calls/components or when not understood
  * Feature: Log calls/translator shutting down
  * Feature: Calls and components should log their IDs
  * Feature: Components marked as internal should send events directly to the component node
  * Bugfix: Fix Asterisk Call and Component logger IDs
  * Bugfix: Fix a stupidly high log level
  * Bugfix: AGI commands executed by a call/component that are a translation of a Rayo command should be marked internal
  * Bugfix: Asterisk components should sent events via the connection
  * Bugfix: Shutting down an asterisk connection should do a cascading shutdown of the translator and all of its calls
  * Bugfix: Component actors should be terminated once they've sent a complete event
  * Bugfix: Component events should be sent with the call ID
  * Bugfix: AMIAction components do not have a call
  * Bugfix: Add test coverage for comparison of complete events
  * Bugfix: A call being hung up should terminate the call actor
  * Bugfix: Fix a mock expectation error in a test

# v0.8.2 - 2012-01-10
  * Feature: Support outbound dial on Asterisk
  * Bugfix: Asterisk hangup causes should map to correct Rayo End reason

# v0.8.1 - 2012-01-09
  * Feature: Support DTMF Input components on Asterisk

# v0.8.0 - 2012-01-06
  * Feature: Expose Blather's connection timeout config when creating a Connection::XMPP
  * Bugfix: Remove some deprecated Tropo extension components
  * Bugfix: Remove reconnection logic since it really belongs in the consumer
  * Feature: Raise a DisconnectedError when a disconnection is detected

# v0.7.2 - 2011-12-28
  * Feature: Allow sending commands to mixers easily
  * Feature: Allow configuration of Rayo XMPP domains (root, call and mixer)
  * Feature: Log Blather messages to the trace log level
  * Feature: Return an error when trying to execute an Output on Asterisk with unsupported options set
  * Feature: Add basic support for media output via MRCPSynth on Asterisk
  * API change: Rename mixer_id to mixer_name to align with change to Rayo
  * Bugfix: Handle and expose RubySpeech GRXML documents on Input/Ask properly
  * Bugfix: Compare ProtocolErrors correctly
  * Bugfix: Asterisk media output should default to Asterisk native output (STREAM FILE)
  * Bugfix: An Output node's default max_time value should be nil rather than zero

# v0.7.1 - 2011-11-24
  * [FEATURE] Add `Connection#not_ready!`, to instruct the server not to send any more offers.
  * [BUGFIX] Translate all exceptions raised by the XMPP connection into a ProtocolError
  * [UPDATE] Blather dependency to >= 0.5.9

# v0.7.0 - 2011-11-22
  * Bugfix: Some spec mistakes
  * Feature: Allow execution of actions against global components on Asterisk
  * API change: The console has been removed
  * API change: Components no longer expose a FutureResource at #complete_event, and instead wrap its API in the same way as #response and #response=. Any consumer code which does some_component.complete_event.resource or some_component.complete_event.resource= should now use some_component.complete_event and some_component.complete_event=
  * Feature: Added the max-silence attribute to the Input component
  * Bugfix: Bump the Celluloid dependency to avoid spec failures on JRuby and monkey-patching for mockability
  * API change: Event handlers registered on components are no longer triggered by incoming events internally to Punchblock. These events must be consumed via a Client's event handlers or event queue and manually triggered on a component using ComponentNode#trigger_event_handler

# v0.6.2
  # Feature: Added basic support for running Punchblock apps on Asterisk. Calls coming in to AsyncAGI result in the client receiving an Offer, hangup events are sent, and accept/answer/hangup commands work.
  # API change: The logger is now set using Punchblock.logger= rather than as a hash key to Connection.new

# v0.6.1
  * Feature: Allow instructing the connection we are ready. An XMPP connection will send initial presence with a status of 'chat' to the rayo domain
  * Bugfix: When running on Asterisk, two FullyBooted events will now trigger a connected event
  * Bugfix: No longer ignore offers from the specified rayo domain on XMPP connections
  * Feature: Tag all event objects with the XMPP domain they came from

# v0.6.0
  * API change: Punchblock consumers now need to instantiate both a Connection and a Client (see the punchblock-console gem for an example)
  * Feature: Added a Connection for Asterisk, utilising RubyAMI to open an AMI connection to Asterisk, and allowing AMI actions to be executed. AMI events are handled by the client event handler.
  * Deprecation: The punchblock-console and the associated DSL are now deprecated and the punchblock-console gem should be used instead

# v0.5.1
  API change: Connections now raise a Punchblock::Connection::Connected instance as an event, rather than the class itself

# v0.5.0
  * Refactoring/API change: Client and connection level concerns are now separated, and one must create a Connection to be passed to a Client on creation. Client now has the choice between an event queue and guarded event handlers.

# v0.4.3
  * Feature: Support for meta-data on recordings (size & duration)
  * Feature: Allow specifying all of Blather's setup options (required to use PB as an XMPP component)
  * Bugfix: Rayo events are discarded if they don't come from the specified domain
  * Bugfix: Component execution in the sample DSL now doesn't expect events on the main queue

# v0.4.2
  * Bugfix: Conference complete event was not being handled

# v0.4.1
  * Feature/API change: Components no longer have an event queue, but instead it is possible to define guarded event handlers via #register_event_handler

# v0.4.0
  * First public release<|MERGE_RESOLUTION|>--- conflicted
+++ resolved
@@ -1,9 +1,6 @@
 # develop
-<<<<<<< HEAD
   * Feature: Asterisk calls now support the Join API (joining only)
-=======
   * Bugfix: The Asterisk translator now ignores calls to 'h' or of type 'Kill'
->>>>>>> df7032d5
 
 # v0.9.2 - 2012-02-18
   * Feature: Asterisk calls receiving media commands are implicitly answered
