# [develop](https://github.com/adhearsion/punchblock)
<<<<<<< HEAD
  * Feature: Added FS translator support for initial timeout and final timeout on Record.
=======
  * Feature: Use RubyAMI 2.0 with a single AMI connection.
  * Feature: Cache channel variables on Asterisk calls.
  * Feature: Allow optional sending of end event when breaking from AsyncAGI on Asterisk. This enables dialplan handback. Only triggers if the channel variable 'PUNCHBLOCK_END_ON_ASYNCAGI_BREAK' is set.
  * Bugfix: Detect MRCPSynth failure in output component.
  * Bugfix: Avoid DTMF recognizer failures and race conditions by bringing DTMFRecognizer back into the Input component actor.
  * Bugfix: Catch Asterisk AMI errors in all cases and fail accordingly, instead of ploughing ahead in the face of adversity.
  * Bugfix: Improve performance of Asterisk implementation by no longer spinning up a component actor for AGI command execution.

# [v1.8.2](https://github.com/adhearsion/punchblock/compare/v1.8.1...v1.8.2) - [2013-04-19](https://rubygems.org/gems/punchblock/versions/1.8.2)
  * Bugfix: Input initial timeout was being set as a float rather than an integer
>>>>>>> b51188f8

# [v1.8.1](https://github.com/adhearsion/punchblock/compare/v1.8.0...v1.8.1) - [2013-03-25](https://rubygems.org/gems/punchblock/versions/1.8.1)
  * Bugfix: FreeSWITCH was requiring a from attribute on a dial command
  * Bugfix: Asterisk translator now properly checks for existence of the recordings directory
  * Bugfix: Components should transition state before unblocking
  * Bugfix: Asterisk joins are now more robustly responded to when the join begins
  * Bugfix: On FreeSWITCH, only events relating to bridge start/end should be delivered to bridged calls
  * Bugfix: On FreeSWITCH, a voice value on an audio-only output component should not prevent execution
  * Bugfix: XMPP Ping should be an IQ get, not set
  * Bugfix: Stop command should be in Rayo ext namespace
  * Bugfix: XMPP specs were mistakenly resetting the logger object for other tests.
  * CS: Avoid Celluloid deprecation warnings

# [v1.8.0](https://github.com/adhearsion/punchblock/compare/v1.7.1...v1.8.0) - [2013-01-10](https://rubygems.org/gems/punchblock/versions/1.8.0)
  * Feature: Join command now enforces a list of valid direction attribute values
  * Feature: Added support for media direction to the Record component
  * Feature: Record direction support on FS
  * Bugfix: Fixed answering during early media on FS
  * Bugfix: Doing multiple recordings on Asterisk during the lifetime of a call was crashing Punchblock

# [v1.7.1](https://github.com/adhearsion/punchblock/compare/v1.7.0...v1.7.1) - [2012-12-17](https://rubygems.org/gems/punchblock/versions/1.7.1)
  * Bugfix: Deal with nil media engines on FS/* properly

# [v1.7.0](https://github.com/adhearsion/punchblock/compare/v1.6.1...v1.7.0) - [2012-12-13](https://rubygems.org/gems/punchblock/versions/1.7.0)
  * Feature: Support for the renderer attribute added to the Output component.
  * Feature: FreeSWITCH and Asterisk translators now use the :renderer attribute on Output
  * Bugfix: Fixed scenario where executing the ANSWER application on FreeSWITCH on an already answered call caused FS to stop accepting commands.
  * Bugfix: Plug a severe memory leak
  * Bugfix: Raise an error immediately if trying to execute an invalid media engine on Asterisk
  * Bugfix: Handle a wider variety of types when configuring media engines on Asterisk and FreeSWITCH, such as Strings instead of Symbols

# [v1.6.1](https://github.com/adhearsion/punchblock/compare/v1.6.0...v1.6.1) - [2012-11-14](https://rubygems.org/gems/punchblock/versions/1.6.1)
  * Bugfix: Safer component attribute writer conversion

# [v1.6.0](https://github.com/adhearsion/punchblock/compare/v1.5.3...v1.6.0) - [2012-11-14](https://rubygems.org/gems/punchblock/versions/1.6.0)
  * Feature: Set dial headers on FreeSWITCH originate command (SIP only)
  * Feature: Set dial headers on Asterisk originate command (SIP only)
  * Bugfix: Headers were being re-written downcased and with underscores
  * Bugfix: Ensure all numeric component attributes are written as the correct type

# [v1.5.3](https://github.com/adhearsion/punchblock/compare/v1.5.2...v1.5.3) - [2012-11-01](https://rubygems.org/gems/punchblock/versions/1.5.3)
  * Doc: Add link to docs for unrenderable doc error

# [v1.5.2](https://github.com/adhearsion/punchblock/compare/v1.5.1...v1.5.2) - [2012-10-25](https://rubygems.org/gems/punchblock/versions/1.5.2)
  * Bugfix: Use correct GRXML content type
  * Bugfix: Fix UniMRCP for documents containing commas
  * Bugfix: Bump Celluloid dependency to avoid issues with serialising AMI

# [v1.5.1](https://github.com/adhearsion/punchblock/compare/v1.5.0...v1.5.1) - [2012-10-11](https://rubygems.org/gems/punchblock/versions/1.5.1)
  * Update: Bump Celluloid dependency
  * Bugfix: Input grammars referenced by URL now no longer specify a content type
  * Bugfix: FreeSWITCH `Dial#from` values now parsed more flexibly

# [v1.5.0](https://github.com/adhearsion/punchblock/compare/v1.4.1...v1.5.0) - [2012-10-01](https://rubygems.org/gems/punchblock/versions/1.5.0)
  * Feature: Input component now supports grammar URLs
  * Bugfix: Hanging up Asterisk calls now correctly specifies normal clearing cause
  * Doc: Fix a bunch of API documentation

# [v1.4.1](https://github.com/adhearsion/punchblock/compare/v1.4.0...v1.4.1) - [2012-09-06](https://rubygems.org/gems/punchblock/versions/1.4.1)
  * Bugfix: Cleaning up DTMF handlers for input components with a dead call should not crash on FreeSWITCH
  * Bugfix: Reduced a race condition on FreeSWITCH when dispatching events from calls to dead components
  * Bugfix: Events relevant to bridged channels were not being routed to the call
  * Bugfix: Components using #stop_by_redirect now return an error response if stopped when they are complete
  * Bugfix: Hold back ruby_ami and ruby_fs dependencies pending fixes for Celluloid 0.12.0

# [v1.4.0](https://github.com/adhearsion/punchblock/compare/v1.3.0...v1.4.0) - [2012-08-07](https://rubygems.org/gems/punchblock/versions/1.4.0)
  * Feature: FreeSWITCH support (mostly complete, experimental, proceed with caution)
  * Bugfix: Report the correct caller ID in offers from Asterisk
  * Bugfix: Strip out caller ID name from dial commands on Asterisk

# [v1.3.0](https://github.com/adhearsion/punchblock/compare/v1.2.0...v1.3.0) - [2012-07-22](https://rubygems.org/gems/punchblock/versions/1.3.0)
  * Change: Asterisk output now uses Playback rather than STREAM FILE
  * Feature: The recordings dir is now checked for existence on startup, and logs an error if it is not there. Asterisk only.
  * Feature: Punchblock now logs an error if it was unable to add the redirect context on Asterisk on startup.
  * Feature: Output component now exposes #recording and #recording_uri for easy access to record results.
  * Feature: Early media support for Asterisk, using Progress to start an early media session
  * Feature: Output component on Asterisk now supports early media. If the line is not answered, it runs Progress followed by Playback with noanswer.
  * Feature: Record component on Asterisk now raises if called on an unanswered call
  * Feature: Input component on Asterisk works the same whether the call is answered or unanswered
  * Feature: AMI events are emitted to the relevant calls
  * Feature: Simpler method of getting hold of a new client/connection
  * Bugfix: AMI events are processed in order by the translator
  * Bugfix: Asterisk calls and components are removed from registries when they die
  * Bugfix: Commands for unknown calls/components respond with the correct `:item_not_found` name
  * Bugfix: AMI events relevant to a particular call are emitted by that call to the client
  * Bugfix: Asterisk calls send an error complete event for their dying components
  * Bugfix: Asterisk translator sends an error end event for its dying calls
  * Bugfix: Use the primitive version of AGI ANSWER, rather than an app
  * Bugfix: Outbound calls which never begin progress on Asterisk end with an error
  * Bugfix: Asterisk now responds correctly to unjoin commands
  * Bugfix: Allow nil reject reasons
  * Bugfix: Asterisk translator now does NOT answer the call automatically when Output, Input or Record are used.

# [v1.2.0](https://github.com/adhearsion/punchblock/compare/v1.1.0...v1.2.0) - [2012-04-29](https://rubygems.org/gems/punchblock/versions/1.2.0)
  * Feature: Basic support for record component on Asterisk, using MixMonitor. Currently unsupported options include: start_paused, initial_timeout, final_timeout. Hints are additionally not supported, and recordings are stored on the * machine's local filesystem.

# [v1.1.0](https://github.com/adhearsion/punchblock/compare/v1.0.0...v1.1.0) - [2012-04-26](https://rubygems.org/gems/punchblock/versions/1.1.0)
  * Feature: Implement Reject on Asterisk
  * Bugfix: No longer generate warnings
  * Bugfix: Set 'to' attribute on an offer from Asterisk to something useful if the dnid is 'unknown'
  * Bugfix: Include caller ID name in 'from' attribute on an offer from Asterisk
  * Bugfix: Removed media engine switching on Asterisk Input component - fixes broken input when using app_swift or unimrcp for output
  * Update: Better dependency version fixing

# [v1.0.0](https://github.com/adhearsion/punchblock/compare/v0.12.0...v1.0.0) - [2012-04-11](https://rubygems.org/gems/punchblock/versions/1.0.0)
  * Stable release :D
  * Bugfix: Any issue in compiling an output document into executable elements on Asterisk should return an unrenderable doc error

# [v0.12.0](https://github.com/adhearsion/punchblock/compare/v0.11.0...v0.12.0) - [2012-03-30](https://rubygems.org/gems/punchblock/versions/0.12.0)
  * API Change: `#call_id` and `#mixer_name` attributes changed to `#target_call_id` and `#target_mixer_name`
  * API Change: `#other_call_id` attributes changed to `#call_id` to better align with Rayo

# [v0.11.0](https://github.com/adhearsion/punchblock/compare/v0.10.0...v0.11.0) - [2012-03-29](https://rubygems.org/gems/punchblock/versions/0.11.0)
  * Feature: Input & Output components on Asterisk now responds to a Stop command
  * Feature: started/stopped-speaking events are now handled
  * Bugfix: Asterisk output component considers an SSML doc w/ a string node w/o spaces to be a filename
  * Bugfix: `ProtocolError` should behave like a normal exception, just with extra attributes

# [v0.10.0](https://github.com/adhearsion/punchblock/compare/v0.9.2...v0.10.0) - [2012-03-19](https://rubygems.org/gems/punchblock/versions/0.10.0)
  * Feature: app_swift is now supported on Asterisk with a media_engine type of :swift
  * Feature: Asterisk calls now support the Join API
  * Feature: On Asterisk, Punchblock creates a context and extension to redirect calls to
  * Bugfix: Unjoining calls now redirects both legs
  * Bugfix: Unlink events on Asterisk correctly send Unjoin Punchblock events
  * Bugfix: The Asterisk translator now ignores calls to 'h' or of type 'Kill'
  * Bugfix: Handle more XMPP connection errors gracefully
  * Bugfix: The XMPP connection ready event is now available to external handlers
  * Bugfix: The Asterisk connection now passes the `:media_engine` option down to the translator
  * Bugfix: Connections now always respond to `#connected?`
  * Bugfix: Connection termination handled gracefully on Asterisk

# [v0.9.2](https://github.com/adhearsion/punchblock/compare/v0.9.1...v0.9.2) - [2012-02-18](https://rubygems.org/gems/punchblock/versions/0.9.2)
  * Feature: Asterisk calls receiving media commands are implicitly answered
  * Bugfix: Unrenderable output documents on Asterisk should return a sensible error
  * Bugfix: Log the target of commands correctly
  * Bugfix: Do not wrap exceptions in ProtocolError

# [v0.9.1](https://github.com/adhearsion/punchblock/compare/v0.9.0...v0.9.1) - [2012-01-30](https://rubygems.org/gems/punchblock/versions/0.9.1)
  * Bugfix: Closing an disconnected XMPP connection is a no-op

# [v0.9.0](https://github.com/adhearsion/punchblock/compare/v0.8.4...v0.9.0) - [2012-01-30](https://rubygems.org/gems/punchblock/versions/0.9.0)
  * Bugfix: Remove the rest of the deprecated Tropo components (conference)
  * Feature: Outbound dials on Asterisk now respect the dial timeout
  * Bugfix: Registering stanza handlers on an XMPP connection now sets them in the correct order such that they do not override the internally defined handlers

# [v0.8.4](https://github.com/adhearsion/punchblock/compare/v0.8.3...v0.8.4) - [2012-01-19](https://rubygems.org/gems/punchblock/versions/0.8.4)
  * Bugfix: End, Ringing & Answered events are allowed to have headers
  * Feature: Dial commands may have an optional timeout

# [v0.8.3](https://github.com/adhearsion/punchblock/compare/v0.8.2...v0.8.3) - [2012-01-17](https://rubygems.org/gems/punchblock/versions/0.8.3)
  * Feature: Return an error when trying to execute a command for unknown calls/components or when not understood
  * Feature: Log calls/translator shutting down
  * Feature: Calls and components should log their IDs
  * Feature: Components marked as internal should send events directly to the component node
  * Bugfix: Fix Asterisk Call and Component logger IDs
  * Bugfix: Fix a stupidly high log level
  * Bugfix: AGI commands executed by a call/component that are a translation of a Rayo command should be marked internal
  * Bugfix: Asterisk components should sent events via the connection
  * Bugfix: Shutting down an asterisk connection should do a cascading shutdown of the translator and all of its calls
  * Bugfix: Component actors should be terminated once they've sent a complete event
  * Bugfix: Component events should be sent with the call ID
  * Bugfix: AMIAction components do not have a call
  * Bugfix: Add test coverage for comparison of complete events
  * Bugfix: A call being hung up should terminate the call actor
  * Bugfix: Fix a mock expectation error in a test

# [v0.8.2](https://github.com/adhearsion/punchblock/compare/v0.8.1...v0.8.2) - [2012-01-10](https://rubygems.org/gems/punchblock/versions/0.8.2)
  * Feature: Support outbound dial on Asterisk
  * Bugfix: Asterisk hangup causes should map to correct Rayo End reason

# [v0.8.1](https://github.com/adhearsion/punchblock/compare/v0.8.0...v0.8.1) - [2012-01-09](https://rubygems.org/gems/punchblock/versions/0.8.1)
  * Feature: Support DTMF Input components on Asterisk

# [v0.8.0](https://github.com/adhearsion/punchblock/compare/v0.7.2...v0.8.0) - [2012-01-06](https://rubygems.org/gems/punchblock/versions/0.8.0)
  * Feature: Expose Blather's connection timeout config when creating a Connection::XMPP
  * Bugfix: Remove some deprecated Tropo extension components
  * Bugfix: Remove reconnection logic since it really belongs in the consumer
  * Feature: Raise a DisconnectedError when a disconnection is detected

# [v0.7.2](https://github.com/adhearsion/punchblock/compare/v0.7.1...v0.7.2) - [2011-12-28](https://rubygems.org/gems/punchblock/versions/0.7.2)
  * Feature: Allow sending commands to mixers easily
  * Feature: Allow configuration of Rayo XMPP domains (root, call and mixer)
  * Feature: Log Blather messages to the trace log level
  * Feature: Return an error when trying to execute an Output on Asterisk with unsupported options set
  * Feature: Add basic support for media output via MRCPSynth on Asterisk
  * API change: Rename mixer_id to mixer_name to align with change to Rayo
  * Bugfix: Handle and expose RubySpeech GRXML documents on Input/Ask properly
  * Bugfix: Compare ProtocolErrors correctly
  * Bugfix: Asterisk media output should default to Asterisk native output (STREAM FILE)
  * Bugfix: An Output node's default max_time value should be nil rather than zero

# [v0.7.1](https://github.com/adhearsion/punchblock/compare/v0.7.0...v0.7.1) - [2011-11-24](https://rubygems.org/gems/punchblock/versions/0.7.1)
  * [FEATURE] Add `Connection#not_ready!`, to instruct the server not to send any more offers.
  * [BUGFIX] Translate all exceptions raised by the XMPP connection into a ProtocolError
  * [UPDATE] Blather dependency to >= 0.5.9

# [v0.7.0](https://github.com/adhearsion/punchblock/compare/v0.6.2...v0.7.0) - [2011-11-22](https://rubygems.org/gems/punchblock/versions/0.7.0)
  * Bugfix: Some spec mistakes
  * Feature: Allow execution of actions against global components on Asterisk
  * API change: The console has been removed
  * API change: Components no longer expose a FutureResource at #complete_event, and instead wrap its API in the same way as #response and #response=. Any consumer code which does some_component.complete_event.resource or some_component.complete_event.resource= should now use some_component.complete_event and some_component.complete_event=
  * Feature: Added the max-silence attribute to the Input component
  * Bugfix: Bump the Celluloid dependency to avoid spec failures on JRuby and monkey-patching for mockability
  * API change: Event handlers registered on components are no longer triggered by incoming events internally to Punchblock. These events must be consumed via a Client's event handlers or event queue and manually triggered on a component using ComponentNode#trigger_event_handler

# [v0.6.2](https://github.com/adhearsion/punchblock/compare/v0.6.1...v0.6.2)
  # Feature: Added basic support for running Punchblock apps on Asterisk. Calls coming in to AsyncAGI result in the client receiving an Offer, hangup events are sent, and accept/answer/hangup commands work.
  # API change: The logger is now set using Punchblock.logger= rather than as a hash key to Connection.new

# [v0.6.1](https://github.com/adhearsion/punchblock/compare/v0.6.0...v0.6.1)
  * Feature: Allow instructing the connection we are ready. An XMPP connection will send initial presence with a status of 'chat' to the rayo domain
  * Bugfix: When running on Asterisk, two FullyBooted events will now trigger a connected event
  * Bugfix: No longer ignore offers from the specified rayo domain on XMPP connections
  * Feature: Tag all event objects with the XMPP domain they came from

# [v0.6.0](https://github.com/adhearsion/punchblock/compare/v0.5.1...v0.6.0)
  * API change: Punchblock consumers now need to instantiate both a Connection and a Client (see the punchblock-console gem for an example)
  * Feature: Added a Connection for Asterisk, utilising RubyAMI to open an AMI connection to Asterisk, and allowing AMI actions to be executed. AMI events are handled by the client event handler.
  * Deprecation: The punchblock-console and the associated DSL are now deprecated and the punchblock-console gem should be used instead

# [v0.5.1](https://github.com/adhearsion/punchblock/compare/v0.5.0...v0.5.1)
  API change: Connections now raise a Punchblock::Connection::Connected instance as an event, rather than the class itself

# [v0.5.0](https://github.com/adhearsion/punchblock/compare/v0.4.3...v0.5.0)
  * Refactoring/API change: Client and connection level concerns are now separated, and one must create a Connection to be passed to a Client on creation. Client now has the choice between an event queue and guarded event handlers.

# [v0.4.3](https://github.com/adhearsion/punchblock/compare/v0.4.2...v0.4.3)
  * Feature: Support for meta-data on recordings (size & duration)
  * Feature: Allow specifying all of Blather's setup options (required to use PB as an XMPP component)
  * Bugfix: Rayo events are discarded if they don't come from the specified domain
  * Bugfix: Component execution in the sample DSL now doesn't expect events on the main queue

# [v0.4.2](https://github.com/adhearsion/punchblock/compare/v0.4.1...v0.4.2)
  * Bugfix: Conference complete event was not being handled

# [v0.4.1](https://github.com/adhearsion/punchblock/compare/v0.4.0...v0.4.1)
  * Feature/API change: Components no longer have an event queue, but instead it is possible to define guarded event handlers via #register_event_handler

# v0.4.0
  * First public release<|MERGE_RESOLUTION|>--- conflicted
+++ resolved
@@ -1,7 +1,5 @@
 # [develop](https://github.com/adhearsion/punchblock)
-<<<<<<< HEAD
-  * Feature: Added FS translator support for initial timeout and final timeout on Record.
-=======
+  * Feature: Added FS support for initial timeout and final timeout on Record.
   * Feature: Use RubyAMI 2.0 with a single AMI connection.
   * Feature: Cache channel variables on Asterisk calls.
   * Feature: Allow optional sending of end event when breaking from AsyncAGI on Asterisk. This enables dialplan handback. Only triggers if the channel variable 'PUNCHBLOCK_END_ON_ASYNCAGI_BREAK' is set.
@@ -12,7 +10,6 @@
 
 # [v1.8.2](https://github.com/adhearsion/punchblock/compare/v1.8.1...v1.8.2) - [2013-04-19](https://rubygems.org/gems/punchblock/versions/1.8.2)
   * Bugfix: Input initial timeout was being set as a float rather than an integer
->>>>>>> b51188f8
 
 # [v1.8.1](https://github.com/adhearsion/punchblock/compare/v1.8.0...v1.8.1) - [2013-03-25](https://rubygems.org/gems/punchblock/versions/1.8.1)
   * Bugfix: FreeSWITCH was requiring a from attribute on a dial command
