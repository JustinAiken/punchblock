--- conflicted
+++ resolved
@@ -1,17 +1,14 @@
 # [develop](https://github.com/adhearsion/punchblock)
-<<<<<<< HEAD
   * Feature: Add support for Rayo Prompt component (model only, no support on * or FS)
-  * Bugfix: Asterisk translator now properly checks for existence of the recordings directory
-  * Bugfix: XMPP specs were mistakenly resetting the logger object for other tests.
-=======
   * Feature: Use RubyAMI 2.0 with a single AMI connection
   * Feature: Cache channel variables on Asterisk calls
   * Feature: Allow optional sending of end event when breaking from AsyncAGI on Asterisk. This enables dialplan handback.
+  * Bugfix: Asterisk translator now properly checks for existence of the recordings directory
+  * Bugfix: XMPP specs were mistakenly resetting the logger object for other tests.
   * Bugfix: Detect MRCPSynth failure in output component
   * Bugfix: Avoid DTMF recognizer failures and race conditions by bringing DTMFRecognizer back into the Input component actor
 
 # [v1.8.1](https://github.com/adhearsion/punchblock/compare/v1.8.0...v1.8.1) - [2013-03-25](https://rubygems.org/gems/punchblock/versions/1.8.1)
->>>>>>> 9e9b3588
   * Bugfix: FreeSWITCH was requiring a from attribute on a dial command
   * Bugfix: Asterisk translator now properly checks for existence of the recordings directory
   * Bugfix: Components should transition state before unblocking
