--- conflicted
+++ resolved
@@ -1,5 +1,6 @@
 # [develop](https://github.com/adhearsion/punchblock)
   * Feature: Implement a simple filter for AMI events -> Rayo events in `Punchblock::Translator::Asterisk.event_filter=`
+  * Feature: Output on Asterisk supports a new `:native_or_unimrcp` renderer which allows for fallback of output rendering from Asterisk native when possible, to a TTS engine when it's not.
   * Bugfix: Remove per-call/component actors from Asterisk translator for performance/stability super-charge
 
 # [v2.1.1](https://github.com/adhearsion/punchblock/compare/v2.1.0...v2.1.1) - [2013-12-19](https://rubygems.org/gems/punchblock/versions/2.1.1)
@@ -8,13 +9,9 @@
 
 # [v2.1.0](https://github.com/adhearsion/punchblock/compare/v2.0.2...v2.1.0) - [2013-11-12](https://rubygems.org/gems/punchblock/versions/2.1.0)
   * Feature: Support RubySpeech builtin grammars on Asterisk and FreeSWITCH
-<<<<<<< HEAD
-  * Feature: Output on Asterisk supports a new `:native_or_unimrcp` renderer which allows for fallback of output rendering from Asterisk native when possible, to a TTS engine when it's not.
-=======
   * Update: Update to stable release of Virtus
 
 # [v2.0.2](https://github.com/adhearsion/punchblock/compare/v2.0.1...v2.0.2) - [2013-10-17](https://rubygems.org/gems/punchblock/versions/2.0.2)
->>>>>>> 4334b992
   * Bugfix: Reject commands against components which have finished on Asterisk, and garbage collect them
   * Bugfix: Register/lookup components by their full URI rather than component ID since the component ID may only be unique per call
   * Bugfix: Hold back Virtus dependency to avoid API-breaking changes
