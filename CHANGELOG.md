# [develop](https://github.com/adhearsion/punchblock)

<<<<<<< HEAD
=======
# [v1.9.0](https://github.com/adhearsion/punchblock/compare/v1.8.2...v1.9.0) - [2013-05-03](https://rubygems.org/gems/punchblock/versions/1.9.0)
  * Feature: Use RubyAMI 2.0 with a single AMI connection.
  * Feature: Cache channel variables on Asterisk calls.
  * Feature: Allow optional sending of end event when breaking from AsyncAGI on Asterisk. This enables dialplan handback. Only triggers if the channel variable 'PUNCHBLOCK_END_ON_ASYNCAGI_BREAK' is set.
  * Bugfix: Avoid DTMF recognizer failures and race conditions by bringing DTMFRecognizer back into the Input component actor.
  * Bugfix: Catch Asterisk AMI errors in all cases and fail accordingly, instead of ploughing ahead in the face of adversity.
  * Bugfix: Improve performance of Asterisk implementation by no longer spinning up a component actor for AGI command execution.

>>>>>>> 9f9ef790
# [v1.8.2](https://github.com/adhearsion/punchblock/compare/v1.8.1...v1.8.2) - [2013-04-19](https://rubygems.org/gems/punchblock/versions/1.8.2)
  * Bugfix: Input initial timeout was being set as a float rather than an integer

# [v1.8.1](https://github.com/adhearsion/punchblock/compare/v1.8.0...v1.8.1) - [2013-03-25](https://rubygems.org/gems/punchblock/versions/1.8.1)
  * Bugfix: FreeSWITCH was requiring a from attribute on a dial command
  * Bugfix: Asterisk translator now properly checks for existence of the recordings directory
  * Bugfix: Components should transition state before unblocking
  * Bugfix: Asterisk joins are now more robustly responded to when the join begins
  * Bugfix: On FreeSWITCH, only events relating to bridge start/end should be delivered to bridged calls
  * Bugfix: On FreeSWITCH, a voice value on an audio-only output component should not prevent execution
  * Bugfix: XMPP Ping should be an IQ get, not set
  * Bugfix: Stop command should be in Rayo ext namespace
  * Bugfix: XMPP specs were mistakenly resetting the logger object for other tests.
  * CS: Avoid Celluloid deprecation warnings

# [v1.8.0](https://github.com/adhearsion/punchblock/compare/v1.7.1...v1.8.0) - [2013-01-10](https://rubygems.org/gems/punchblock/versions/1.8.0)
  * Feature: Join command now enforces a list of valid direction attribute values
  * Feature: Added support for media direction to the Record component
  * Feature: Record direction support on FS
  * Bugfix: Fixed answering during early media on FS
  * Bugfix: Doing multiple recordings on Asterisk during the lifetime of a call was crashing Punchblock

# [v1.7.1](https://github.com/adhearsion/punchblock/compare/v1.7.0...v1.7.1) - [2012-12-17](https://rubygems.org/gems/punchblock/versions/1.7.1)
  * Bugfix: Deal with nil media engines on FS/* properly

# [v1.7.0](https://github.com/adhearsion/punchblock/compare/v1.6.1...v1.7.0) - [2012-12-13](https://rubygems.org/gems/punchblock/versions/1.7.0)
  * Feature: Support for the renderer attribute added to the Output component.
  * Feature: FreeSWITCH and Asterisk translators now use the :renderer attribute on Output
  * Bugfix: Fixed scenario where executing the ANSWER application on FreeSWITCH on an already answered call caused FS to stop accepting commands.
  * Bugfix: Plug a severe memory leak
  * Bugfix: Raise an error immediately if trying to execute an invalid media engine on Asterisk
  * Bugfix: Handle a wider variety of types when configuring media engines on Asterisk and FreeSWITCH, such as Strings instead of Symbols

# [v1.6.1](https://github.com/adhearsion/punchblock/compare/v1.6.0...v1.6.1) - [2012-11-14](https://rubygems.org/gems/punchblock/versions/1.6.1)
  * Bugfix: Safer component attribute writer conversion

# [v1.6.0](https://github.com/adhearsion/punchblock/compare/v1.5.3...v1.6.0) - [2012-11-14](https://rubygems.org/gems/punchblock/versions/1.6.0)
  * Feature: Set dial headers on FreeSWITCH originate command (SIP only)
  * Feature: Set dial headers on Asterisk originate command (SIP only)
  * Bugfix: Headers were being re-written downcased and with underscores
  * Bugfix: Ensure all numeric component attributes are written as the correct type

# [v1.5.3](https://github.com/adhearsion/punchblock/compare/v1.5.2...v1.5.3) - [2012-11-01](https://rubygems.org/gems/punchblock/versions/1.5.3)
  * Doc: Add link to docs for unrenderable doc error

# [v1.5.2](https://github.com/adhearsion/punchblock/compare/v1.5.1...v1.5.2) - [2012-10-25](https://rubygems.org/gems/punchblock/versions/1.5.2)
  * Bugfix: Use correct GRXML content type
  * Bugfix: Fix UniMRCP for documents containing commas
  * Bugfix: Bump Celluloid dependency to avoid issues with serialising AMI

# [v1.5.1](https://github.com/adhearsion/punchblock/compare/v1.5.0...v1.5.1) - [2012-10-11](https://rubygems.org/gems/punchblock/versions/1.5.1)
  * Update: Bump Celluloid dependency
  * Bugfix: Input grammars referenced by URL now no longer specify a content type
  * Bugfix: FreeSWITCH `Dial#from` values now parsed more flexibly

# [v1.5.0](https://github.com/adhearsion/punchblock/compare/v1.4.1...v1.5.0) - [2012-10-01](https://rubygems.org/gems/punchblock/versions/1.5.0)
  * Feature: Input component now supports grammar URLs
  * Bugfix: Hanging up Asterisk calls now correctly specifies normal clearing cause
  * Doc: Fix a bunch of API documentation

# [v1.4.1](https://github.com/adhearsion/punchblock/compare/v1.4.0...v1.4.1) - [2012-09-06](https://rubygems.org/gems/punchblock/versions/1.4.1)
  * Bugfix: Cleaning up DTMF handlers for input components with a dead call should not crash on FreeSWITCH
  * Bugfix: Reduced a race condition on FreeSWITCH when dispatching events from calls to dead components
  * Bugfix: Events relevant to bridged channels were not being routed to the call
  * Bugfix: Components using #stop_by_redirect now return an error response if stopped when they are complete
  * Bugfix: Hold back ruby_ami and ruby_fs dependencies pending fixes for Celluloid 0.12.0

# [v1.4.0](https://github.com/adhearsion/punchblock/compare/v1.3.0...v1.4.0) - [2012-08-07](https://rubygems.org/gems/punchblock/versions/1.4.0)
  * Feature: FreeSWITCH support (mostly complete, experimental, proceed with caution)
  * Bugfix: Report the correct caller ID in offers from Asterisk
  * Bugfix: Strip out caller ID name from dial commands on Asterisk

# [v1.3.0](https://github.com/adhearsion/punchblock/compare/v1.2.0...v1.3.0) - [2012-07-22](https://rubygems.org/gems/punchblock/versions/1.3.0)
  * Change: Asterisk output now uses Playback rather than STREAM FILE
  * Feature: The recordings dir is now checked for existence on startup, and logs an error if it is not there. Asterisk only.
  * Feature: Punchblock now logs an error if it was unable to add the redirect context on Asterisk on startup.
  * Feature: Output component now exposes #recording and #recording_uri for easy access to record results.
  * Feature: Early media support for Asterisk, using Progress to start an early media session
  * Feature: Output component on Asterisk now supports early media. If the line is not answered, it runs Progress followed by Playback with noanswer.
  * Feature: Record component on Asterisk now raises if called on an unanswered call
  * Feature: Input component on Asterisk works the same whether the call is answered or unanswered
  * Feature: AMI events are emitted to the relevant calls
  * Feature: Simpler method of getting hold of a new client/connection
  * Bugfix: AMI events are processed in order by the translator
  * Bugfix: Asterisk calls and components are removed from registries when they die
  * Bugfix: Commands for unknown calls/components respond with the correct `:item_not_found` name
  * Bugfix: AMI events relevant to a particular call are emitted by that call to the client
  * Bugfix: Asterisk calls send an error complete event for their dying components
  * Bugfix: Asterisk translator sends an error end event for its dying calls
  * Bugfix: Use the primitive version of AGI ANSWER, rather than an app
  * Bugfix: Outbound calls which never begin progress on Asterisk end with an error
  * Bugfix: Asterisk now responds correctly to unjoin commands
  * Bugfix: Allow nil reject reasons
  * Bugfix: Asterisk translator now does NOT answer the call automatically when Output, Input or Record are used.

# [v1.2.0](https://github.com/adhearsion/punchblock/compare/v1.1.0...v1.2.0) - [2012-04-29](https://rubygems.org/gems/punchblock/versions/1.2.0)
  * Feature: Basic support for record component on Asterisk, using MixMonitor. Currently unsupported options include: start_paused, initial_timeout, final_timeout. Hints are additionally not supported, and recordings are stored on the * machine's local filesystem.

# [v1.1.0](https://github.com/adhearsion/punchblock/compare/v1.0.0...v1.1.0) - [2012-04-26](https://rubygems.org/gems/punchblock/versions/1.1.0)
  * Feature: Implement Reject on Asterisk
  * Bugfix: No longer generate warnings
  * Bugfix: Set 'to' attribute on an offer from Asterisk to something useful if the dnid is 'unknown'
  * Bugfix: Include caller ID name in 'from' attribute on an offer from Asterisk
  * Bugfix: Removed media engine switching on Asterisk Input component - fixes broken input when using app_swift or unimrcp for output
  * Update: Better dependency version fixing

# [v1.0.0](https://github.com/adhearsion/punchblock/compare/v0.12.0...v1.0.0) - [2012-04-11](https://rubygems.org/gems/punchblock/versions/1.0.0)
  * Stable release :D
  * Bugfix: Any issue in compiling an output document into executable elements on Asterisk should return an unrenderable doc error

# [v0.12.0](https://github.com/adhearsion/punchblock/compare/v0.11.0...v0.12.0) - [2012-03-30](https://rubygems.org/gems/punchblock/versions/0.12.0)
  * API Change: `#call_id` and `#mixer_name` attributes changed to `#target_call_id` and `#target_mixer_name`
  * API Change: `#other_call_id` attributes changed to `#call_id` to better align with Rayo

# [v0.11.0](https://github.com/adhearsion/punchblock/compare/v0.10.0...v0.11.0) - [2012-03-29](https://rubygems.org/gems/punchblock/versions/0.11.0)
  * Feature: Input & Output components on Asterisk now responds to a Stop command
  * Feature: started/stopped-speaking events are now handled
  * Bugfix: Asterisk output component considers an SSML doc w/ a string node w/o spaces to be a filename
  * Bugfix: `ProtocolError` should behave like a normal exception, just with extra attributes

# [v0.10.0](https://github.com/adhearsion/punchblock/compare/v0.9.2...v0.10.0) - [2012-03-19](https://rubygems.org/gems/punchblock/versions/0.10.0)
  * Feature: app_swift is now supported on Asterisk with a media_engine type of :swift
  * Feature: Asterisk calls now support the Join API
  * Feature: On Asterisk, Punchblock creates a context and extension to redirect calls to
  * Bugfix: Unjoining calls now redirects both legs
  * Bugfix: Unlink events on Asterisk correctly send Unjoin Punchblock events
  * Bugfix: The Asterisk translator now ignores calls to 'h' or of type 'Kill'
  * Bugfix: Handle more XMPP connection errors gracefully
  * Bugfix: The XMPP connection ready event is now available to external handlers
  * Bugfix: The Asterisk connection now passes the `:media_engine` option down to the translator
  * Bugfix: Connections now always respond to `#connected?`
  * Bugfix: Connection termination handled gracefully on Asterisk

# [v0.9.2](https://github.com/adhearsion/punchblock/compare/v0.9.1...v0.9.2) - [2012-02-18](https://rubygems.org/gems/punchblock/versions/0.9.2)
  * Feature: Asterisk calls receiving media commands are implicitly answered
  * Bugfix: Unrenderable output documents on Asterisk should return a sensible error
  * Bugfix: Log the target of commands correctly
  * Bugfix: Do not wrap exceptions in ProtocolError

# [v0.9.1](https://github.com/adhearsion/punchblock/compare/v0.9.0...v0.9.1) - [2012-01-30](https://rubygems.org/gems/punchblock/versions/0.9.1)
  * Bugfix: Closing an disconnected XMPP connection is a no-op

# [v0.9.0](https://github.com/adhearsion/punchblock/compare/v0.8.4...v0.9.0) - [2012-01-30](https://rubygems.org/gems/punchblock/versions/0.9.0)
  * Bugfix: Remove the rest of the deprecated Tropo components (conference)
  * Feature: Outbound dials on Asterisk now respect the dial timeout
  * Bugfix: Registering stanza handlers on an XMPP connection now sets them in the correct order such that they do not override the internally defined handlers

# [v0.8.4](https://github.com/adhearsion/punchblock/compare/v0.8.3...v0.8.4) - [2012-01-19](https://rubygems.org/gems/punchblock/versions/0.8.4)
  * Bugfix: End, Ringing & Answered events are allowed to have headers
  * Feature: Dial commands may have an optional timeout

# [v0.8.3](https://github.com/adhearsion/punchblock/compare/v0.8.2...v0.8.3) - [2012-01-17](https://rubygems.org/gems/punchblock/versions/0.8.3)
  * Feature: Return an error when trying to execute a command for unknown calls/components or when not understood
  * Feature: Log calls/translator shutting down
  * Feature: Calls and components should log their IDs
  * Feature: Components marked as internal should send events directly to the component node
  * Bugfix: Fix Asterisk Call and Component logger IDs
  * Bugfix: Fix a stupidly high log level
  * Bugfix: AGI commands executed by a call/component that are a translation of a Rayo command should be marked internal
  * Bugfix: Asterisk components should sent events via the connection
  * Bugfix: Shutting down an asterisk connection should do a cascading shutdown of the translator and all of its calls
  * Bugfix: Component actors should be terminated once they've sent a complete event
  * Bugfix: Component events should be sent with the call ID
  * Bugfix: AMIAction components do not have a call
  * Bugfix: Add test coverage for comparison of complete events
  * Bugfix: A call being hung up should terminate the call actor
  * Bugfix: Fix a mock expectation error in a test

# [v0.8.2](https://github.com/adhearsion/punchblock/compare/v0.8.1...v0.8.2) - [2012-01-10](https://rubygems.org/gems/punchblock/versions/0.8.2)
  * Feature: Support outbound dial on Asterisk
  * Bugfix: Asterisk hangup causes should map to correct Rayo End reason

# [v0.8.1](https://github.com/adhearsion/punchblock/compare/v0.8.0...v0.8.1) - [2012-01-09](https://rubygems.org/gems/punchblock/versions/0.8.1)
  * Feature: Support DTMF Input components on Asterisk

# [v0.8.0](https://github.com/adhearsion/punchblock/compare/v0.7.2...v0.8.0) - [2012-01-06](https://rubygems.org/gems/punchblock/versions/0.8.0)
  * Feature: Expose Blather's connection timeout config when creating a Connection::XMPP
  * Bugfix: Remove some deprecated Tropo extension components
  * Bugfix: Remove reconnection logic since it really belongs in the consumer
  * Feature: Raise a DisconnectedError when a disconnection is detected

# [v0.7.2](https://github.com/adhearsion/punchblock/compare/v0.7.1...v0.7.2) - [2011-12-28](https://rubygems.org/gems/punchblock/versions/0.7.2)
  * Feature: Allow sending commands to mixers easily
  * Feature: Allow configuration of Rayo XMPP domains (root, call and mixer)
  * Feature: Log Blather messages to the trace log level
  * Feature: Return an error when trying to execute an Output on Asterisk with unsupported options set
  * Feature: Add basic support for media output via MRCPSynth on Asterisk
  * API change: Rename mixer_id to mixer_name to align with change to Rayo
  * Bugfix: Handle and expose RubySpeech GRXML documents on Input/Ask properly
  * Bugfix: Compare ProtocolErrors correctly
  * Bugfix: Asterisk media output should default to Asterisk native output (STREAM FILE)
  * Bugfix: An Output node's default max_time value should be nil rather than zero

# [v0.7.1](https://github.com/adhearsion/punchblock/compare/v0.7.0...v0.7.1) - [2011-11-24](https://rubygems.org/gems/punchblock/versions/0.7.1)
  * [FEATURE] Add `Connection#not_ready!`, to instruct the server not to send any more offers.
  * [BUGFIX] Translate all exceptions raised by the XMPP connection into a ProtocolError
  * [UPDATE] Blather dependency to >= 0.5.9

# [v0.7.0](https://github.com/adhearsion/punchblock/compare/v0.6.2...v0.7.0) - [2011-11-22](https://rubygems.org/gems/punchblock/versions/0.7.0)
  * Bugfix: Some spec mistakes
  * Feature: Allow execution of actions against global components on Asterisk
  * API change: The console has been removed
  * API change: Components no longer expose a FutureResource at #complete_event, and instead wrap its API in the same way as #response and #response=. Any consumer code which does some_component.complete_event.resource or some_component.complete_event.resource= should now use some_component.complete_event and some_component.complete_event=
  * Feature: Added the max-silence attribute to the Input component
  * Bugfix: Bump the Celluloid dependency to avoid spec failures on JRuby and monkey-patching for mockability
  * API change: Event handlers registered on components are no longer triggered by incoming events internally to Punchblock. These events must be consumed via a Client's event handlers or event queue and manually triggered on a component using ComponentNode#trigger_event_handler

# [v0.6.2](https://github.com/adhearsion/punchblock/compare/v0.6.1...v0.6.2)
  # Feature: Added basic support for running Punchblock apps on Asterisk. Calls coming in to AsyncAGI result in the client receiving an Offer, hangup events are sent, and accept/answer/hangup commands work.
  # API change: The logger is now set using Punchblock.logger= rather than as a hash key to Connection.new

# [v0.6.1](https://github.com/adhearsion/punchblock/compare/v0.6.0...v0.6.1)
  * Feature: Allow instructing the connection we are ready. An XMPP connection will send initial presence with a status of 'chat' to the rayo domain
  * Bugfix: When running on Asterisk, two FullyBooted events will now trigger a connected event
  * Bugfix: No longer ignore offers from the specified rayo domain on XMPP connections
  * Feature: Tag all event objects with the XMPP domain they came from

# [v0.6.0](https://github.com/adhearsion/punchblock/compare/v0.5.1...v0.6.0)
  * API change: Punchblock consumers now need to instantiate both a Connection and a Client (see the punchblock-console gem for an example)
  * Feature: Added a Connection for Asterisk, utilising RubyAMI to open an AMI connection to Asterisk, and allowing AMI actions to be executed. AMI events are handled by the client event handler.
  * Deprecation: The punchblock-console and the associated DSL are now deprecated and the punchblock-console gem should be used instead

# [v0.5.1](https://github.com/adhearsion/punchblock/compare/v0.5.0...v0.5.1)
  API change: Connections now raise a Punchblock::Connection::Connected instance as an event, rather than the class itself

# [v0.5.0](https://github.com/adhearsion/punchblock/compare/v0.4.3...v0.5.0)
  * Refactoring/API change: Client and connection level concerns are now separated, and one must create a Connection to be passed to a Client on creation. Client now has the choice between an event queue and guarded event handlers.

# [v0.4.3](https://github.com/adhearsion/punchblock/compare/v0.4.2...v0.4.3)
  * Feature: Support for meta-data on recordings (size & duration)
  * Feature: Allow specifying all of Blather's setup options (required to use PB as an XMPP component)
  * Bugfix: Rayo events are discarded if they don't come from the specified domain
  * Bugfix: Component execution in the sample DSL now doesn't expect events on the main queue

# [v0.4.2](https://github.com/adhearsion/punchblock/compare/v0.4.1...v0.4.2)
  * Bugfix: Conference complete event was not being handled

# [v0.4.1](https://github.com/adhearsion/punchblock/compare/v0.4.0...v0.4.1)
  * Feature/API change: Components no longer have an event queue, but instead it is possible to define guarded event handlers via #register_event_handler

# v0.4.0
  * First public release<|MERGE_RESOLUTION|>--- conflicted
+++ resolved
@@ -1,7 +1,5 @@
 # [develop](https://github.com/adhearsion/punchblock)
 
-<<<<<<< HEAD
-=======
 # [v1.9.0](https://github.com/adhearsion/punchblock/compare/v1.8.2...v1.9.0) - [2013-05-03](https://rubygems.org/gems/punchblock/versions/1.9.0)
   * Feature: Use RubyAMI 2.0 with a single AMI connection.
   * Feature: Cache channel variables on Asterisk calls.
@@ -10,7 +8,6 @@
   * Bugfix: Catch Asterisk AMI errors in all cases and fail accordingly, instead of ploughing ahead in the face of adversity.
   * Bugfix: Improve performance of Asterisk implementation by no longer spinning up a component actor for AGI command execution.
 
->>>>>>> 9f9ef790
 # [v1.8.2](https://github.com/adhearsion/punchblock/compare/v1.8.1...v1.8.2) - [2013-04-19](https://rubygems.org/gems/punchblock/versions/1.8.2)
   * Bugfix: Input initial timeout was being set as a float rather than an integer
 
