--- conflicted
+++ resolved
@@ -1,7 +1,5 @@
 # [develop](https://github.com/adhearsion/punchblock)
-<<<<<<< HEAD
   * Feature: Added FS support for initial timeout and final timeout on Record.
-=======
   * Feature: Compliance with v0.2 of the published Rayo spec (http://xmpp.org/extensions/xep-0327.html)
   * Feature: Add support for Rayo Prompt component (no support on FS)
   * Change: Models are now plain ruby objects, not XML nodes, and are imported from/exported to XML when necessary for communicating over XMPP.
@@ -28,7 +26,6 @@
   * Bugfix: We were broken on Celluloid 0.14 due to changes in block execution semantics between actors
 
 # [v1.9.0](https://github.com/adhearsion/punchblock/compare/v1.8.2...v1.9.0) - [2013-05-03](https://rubygems.org/gems/punchblock/versions/1.9.0)
->>>>>>> 7db101cc
   * Feature: Use RubyAMI 2.0 with a single AMI connection.
   * Feature: Cache channel variables on Asterisk calls.
   * Feature: Allow optional sending of end event when breaking from AsyncAGI on Asterisk. This enables dialplan handback. Only triggers if the channel variable 'PUNCHBLOCK_END_ON_ASYNCAGI_BREAK' is set.
