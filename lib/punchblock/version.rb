--- conflicted
+++ resolved
@@ -1,9 +1,5 @@
 # encoding: utf-8
 
 module Punchblock
-<<<<<<< HEAD
-  VERSION = "1.8.2"
-=======
   VERSION = "1.9.0"
->>>>>>> bef170a7
 end