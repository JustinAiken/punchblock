%w{
nokogiri
timeout
blather/client/dsl
punchblock/protocol/generic_connection
}.each { |f| require f }

module Punchblock
  module Protocol
    module Ozone

      BASE_OZONE_NAMESPACE  = 'urn:xmpp:ozone'
      OZONE_VERSION         = '1'
      OZONE_NAMESPACES      = {:core => [BASE_OZONE_NAMESPACE, OZONE_VERSION].compact.join(':')}

      [:ext, :transfer, :say, :ask, :conference].each do |ns|
        OZONE_NAMESPACES[ns] = [BASE_OZONE_NAMESPACE, ns.to_s, OZONE_VERSION].compact.join(':')
        OZONE_NAMESPACES[:"#{ns}_complete"] = [BASE_OZONE_NAMESPACE, ns.to_s, 'complete', OZONE_VERSION].compact.join(':')
      end

      class Blather::Stanza::Presence
        def event
          Event.import children.first, call_id, command_id
        end

        def call_id
          from.node
        end

        def command_id
          from.resource
        end
      end

      class OzoneNode < Niceogiri::XML::Node
        @@registrations = {}

        class_inheritable_accessor :registered_ns, :registered_name

        attr_accessor :call_id, :command_id

        # Register a new stanza class to a name and/or namespace
        #
        # This registers a namespace that is used when looking
        # up the class name of the object to instantiate when a new
        # stanza is received
        #
<<<<<<< HEAD
        #    returns:
        #      <iq type='set' to='call.ozone.net' from='16577@app.ozone.net/1'>
        #        <dial to='tel:+13055195825' from='tel:+14152226789' xmlns='urn:xmpp:ozone:1' />
        #      </iq>
        def self.new(options)
          super('dial').tap do |msg|
            headers = options.delete(:headers)
            msg.set_options options
            if headers
              Nokogiri::XML::Builder.with(msg.instance_variable_get(:@xml)) do |xml|
                headers.each do |k,v|
                  xml.header('name' => k.to_s, 'value' => v)
                end
              end
            end
          end
        end

        def set_options(options)
          options.each { |option, value| @xml.set_attribute option.to_s, value }
=======
        # @param [#to_s] name the name of the node
        # @param [String, nil] ns the namespace the node belongs to
        def self.register(name, ns = nil)
          self.registered_name = name.to_s
          self.registered_ns = ns.is_a?(Symbol) ? OZONE_NAMESPACES[ns] : ns
          @@registrations[[self.registered_name, self.registered_ns]] = self
>>>>>>> a1e44f1e
        end

        # Find the class to use given the name and namespace of a stanza
        #
        # @param [#to_s] name the name to lookup
        # @param [String, nil] xmlns the namespace the node belongs to
        # @return [Class, nil] the class appropriate for the name/ns combination
        def self.class_from_registration(name, ns = nil)
          @@registrations[[name.to_s, ns]]
        end

        # Import an XML::Node to the appropriate class
        #
        # Looks up the class the node should be then creates it based on the
        # elements of the XML::Node
        # @param [XML::Node] node the node to import
        # @return the appropriate object based on the node name and namespace
        def self.import(node, call_id = nil, command_id = nil)
          ns = (node.namespace.href if node.namespace)
          klass = class_from_registration(node.element_name, ns)
          event = if klass && klass != self
            klass.import node, call_id, command_id
          else
            new(node.element_name).inherit node
          end
          event.tap do |event|
            event.call_id = call_id
            event.command_id = command_id
          end
        end

        # Create a new Node object
        #
        # @param [String, nil] name the element name
        # @param [XML::Document, nil] doc the document to attach the node to. If
        # not provided one will be created
        # @return a new object with the registered name and namespace
        def self.new(name = registered_name, doc = nil)
          super name, doc, registered_ns
        end

        def attributes
          [:call_id, :command_id, :namespace_href]
        end

        def inspect
          "#<#{self.class} #{attributes.map { |c| "#{c}=#{self.__send__(c).inspect}" } * ', '}>"
        end

        alias :to_s :inspect
      end

      # TODO: Figure out if we need these
      class Event < OzoneNode
        alias :xmlns :namespace_href
      end
      class Command < OzoneNode
      end

      module HasHeaders
        def headers_hash
          headers.inject({}) do |hash, header|
            hash[header.name] = header.value
            hash
          end
        end

        def headers
          find('//ns:header', :ns => self.class.registered_ns).map do |i|
            Header.new i
          end
        end

        def headers=(headers)
          find('//ns:header', :ns => self.class.registered_ns).each &:remove
          if headers.is_a? Hash
            headers.each_pair { |k,v| self << Header.new(k, v) }
          elsif headers.is_a? Array
            [headers].flatten.each { |i| self << Header.new(i) }
          end
        end
      end

      class Connection < GenericConnection
        attr_accessor :event_queue

        include Blather::DSL
        def initialize(options = {})
          super
          raise ArgumentError unless @username = options.delete(:username)
          raise ArgumentError unless options.has_key? :password
          @client_jid = Blather::JID.new @username

          setup @username, options.delete(:password)

          # This queue is used to synchronize between threads calling #write
          # and the connection-level responses they need to return from the
          # EventMachine loop.
          @result_queues = {}

          @callmap = {} # This hash maps call IDs to their XMPP domain.

          Blather.logger = options.delete(:wire_logger) if options.has_key?(:wire_logger)

          # Push a message to the queue and the log that we connected
          when_ready do
            @event_queue.push connected
            @logger.info "Connected to XMPP as #{@username}" if @logger
          end

          # Read/handle call control messages
          iq do |msg|
            read msg
          end

          # Read/handle presence requests.  This is how new calls are set up.
          presence do |msg|
            @logger.info "Receiving event for call ID #{msg.call_id}"
            @callmap[msg.call_id] = msg.from.domain
            @logger.debug msg.inspect if @logger
            event = msg.event
            @event_queue.push event.is_a?(Offer) ? Punchblock::Call.new(msg.call_id, msg.to, event.headers_hash) : event
          end
        end

        def read(iq)
          # FIXME: Do we need to raise a warning if the domain changes?
          @callmap[iq.from.node] = iq.from.domain
          case iq.type
          when :result
            # Send this result to the waiting queue
            @logger.debug "Command #{iq.id} completed successfully" if @logger
            @result_queues[iq.id].push iq
          when :error
            # TODO: Example messages to handle:
            #------
            #<iq type="error" id="blather0016" to="usera@127.0.0.1/voxeo" from="15dce14a-778e-42f2-9ac4-501805ec0388@127.0.0.1">
            #  <answer xmlns="urn:xmpp:ozone:1"/>
            #  <error type="cancel">
            #    <item-not-found xmlns="urn:ietf:params:xml:ns:xmpp-stanzas"/>
            #  </error>
            #</iq>
            #------
            # FIXME: This should probably be parsed by the Protocol layer and return
            # a ProtocolError exception.
            if @result_queues.has_key?(iq.id)
              @result_queues[iq.id].push TransportError.new iq
            else
              # Un-associated transport error??
              raise TransportError.new iq
            end
          else
            raise TransportError, iq
          end
        end

        def write(call, msg)
          # The interface between the Protocol layer and the Transport layer is
          # defined to be a String.  Because Blather uses Nokogiri to construct
          # and send XMPP messages, we need to convert the Protocol layer to a
          # Nokogiri object, if it contains XML (ie. Ozone).
          # FIXME: What happens if Nokogiri tries to parse non-XML string?
          if msg.is_a?(Dial)
            jid = @client_jid.domain
            iq = create_iq jid
            @logger.debug "Sending Command ID #{iq.id} #{msg.inspect} to #{jid}" if @logger
          else
            iq = create_iq "#{call.call_id}@#{@callmap[call.call_id]}"
            @logger.debug "Sending Command ID #{iq.id} #{msg.inspect} to #{call.call_id}" if @logger
          end
          iq << msg
          @result_queues[iq.id] = Queue.new
          write_to_stream iq
          result = read_queue_with_timeout @result_queues[iq.id]
          @result_queues[iq.id] = nil # Shut down this queue
          # FIXME: Error handling
          raise result if result.is_a? Exception
          true
        end

        def create_iq(jid = nil)
          Blather::Stanza::Iq.new(:set, jid || @call_id).tap do |iq|
            iq.from = @client_jid
          end
        end

        def run
          EM.run { client.run }
        end

        def connected?
          client.connected?
        end

        private

        def read_queue_with_timeout(queue, timeout = 3)
          begin
            Timeout::timeout(timeout) { queue.pop }
          rescue Timeout::Error => e
            e.to_s
          end
        end
      end

    end
  end
end

Dir[File.dirname(__FILE__) + '/ozone/*.rb'].each { |file| require file }<|MERGE_RESOLUTION|>--- conflicted
+++ resolved
@@ -45,35 +45,12 @@
         # up the class name of the object to instantiate when a new
         # stanza is received
         #
-<<<<<<< HEAD
-        #    returns:
-        #      <iq type='set' to='call.ozone.net' from='16577@app.ozone.net/1'>
-        #        <dial to='tel:+13055195825' from='tel:+14152226789' xmlns='urn:xmpp:ozone:1' />
-        #      </iq>
-        def self.new(options)
-          super('dial').tap do |msg|
-            headers = options.delete(:headers)
-            msg.set_options options
-            if headers
-              Nokogiri::XML::Builder.with(msg.instance_variable_get(:@xml)) do |xml|
-                headers.each do |k,v|
-                  xml.header('name' => k.to_s, 'value' => v)
-                end
-              end
-            end
-          end
-        end
-
-        def set_options(options)
-          options.each { |option, value| @xml.set_attribute option.to_s, value }
-=======
         # @param [#to_s] name the name of the node
         # @param [String, nil] ns the namespace the node belongs to
         def self.register(name, ns = nil)
           self.registered_name = name.to_s
           self.registered_ns = ns.is_a?(Symbol) ? OZONE_NAMESPACES[ns] : ns
           @@registrations[[self.registered_name, self.registered_ns]] = self
->>>>>>> a1e44f1e
         end
 
         # Find the class to use given the name and namespace of a stanza
