--- conflicted
+++ resolved
@@ -5,79 +5,66 @@
     class Output < ComponentNode
       register :output, :output
 
-<<<<<<< HEAD
-      ##
-      # Creates an Rayo Output command
-      #
-      # @param [Hash] options
-      # @option options [String, Optional] :text to speak back
-      # @option options [Document] :render_document document to render TTS
-      # @option options [Symbol] :interrupt_on input type on which to interrupt output. May be :speech, :dtmf or :any
-      # @option options [Integer] :start_offset Indicates some offset through which the output should be skipped before rendering begins.
-      # @option options [true, false] :start_paused Indicates wether or not the component should be started in a paused state to be resumed at a later time.
-      # @option options [Integer] :repeat_interval Indicates the duration of silence that should space repeats of the rendered document.
-      # @option options [Integer] :repeat_times Indicates the number of times the output should be played.
-      # @option options [Integer] :max_time Indicates the maximum amount of time for which the output should be allowed to run before being terminated. Includes repeats.
-      #
-      # @return [Command::Output] an Rayo "output" command
-      #
-      # @example
-      #   output :render_document => {:content => RubySpeech::SSML.draw }
-      #
-      #   returns:
-      #     <output xmlns="urn:xmpp:rayo:output:1">Hello brown cow.</output>
-      #
-      def self.new(options = {})
-        super().tap do |new_node|
-          case options
-          when Hash
-            options.each_pair { |k,v| new_node.send :"#{k}=", v }
-          when Nokogiri::XML::Element
-            new_node.inherit options
+      class Document < RayoNode
+        SSML_CONTENT_TYPE = 'application/ssml+xml'
+
+        # @return [String] the URL from which the fetch the grammar
+        attribute :url
+
+        # @return [String] the document content type
+        attribute :content_type, String, default: ->(grammar, attribute) { grammar.url ? nil : SSML_CONTENT_TYPE }
+
+        # @return [String, RubySpeech::SSML::Speak, Array] the document
+        attribute :value
+
+        def inherit(xml_node)
+          super
+          self.value = if ssml?
+            RubySpeech::SSML.import xml_node.content
+          elsif urilist?
+            xml_node.content.strip.split("\n").map(&:strip)
+          else
+            xml_node.content
           end
-        end
-      end
-
-      ##
+          self
+        end
+
+        def rayo_attributes
+          {
+            'url' => url,
+            'content-type' => content_type
+          }
+        end
+
+        def xml_value
+          if ssml?
+            value.to_xml
+          elsif urilist?
+            value.join("\n")
+          elsif
+            value
+          end
+        end
+
+        private
+
+        def ssml?
+          content_type == SSML_CONTENT_TYPE
+        end
+
+        def urilist?
+          content_type == 'text/uri-list'
+        end
+      end
+
+      def inherit(xml_node)
+        document_nodes = xml_node.xpath 'ns:document', ns: self.class.registered_ns
+        self.render_documents = document_nodes.to_a.map { |node| Document.from_xml node }
+        super
+      end
+
       # @return [String] the TTS voice to use
-      #
-      def voice
-        read_attr :voice
-      end
-
-      ##
-      # @param [String] voice to use when rendering TTS
-      #
-      def voice=(voice)
-        write_attr :voice, voice
-      end
-
-      ##
-      # @return [Symbol] input type on which to interrupt output
-      #
-      def interrupt_on
-        read_attr :'interrupt-on', :to_sym
-      end
-=======
-      def inherit(xml_node)
-        ssml_node = xml_node.children.first
-        self.ssml = RubySpeech::SSML.import ssml_node if ssml_node
-        super
-      end
-
-      # @return [String] the SSML document to render TTS
-      attribute :ssml
-      def ssml=(ssml)
-        return unless ssml
-        unless ssml.is_a?(RubySpeech::SSML::Element)
-          ssml = RubySpeech::SSML.import ssml
-        end
-        super
-      end
-
-      # @return [String] the TTS voice to use
-      attribute :voice
->>>>>>> 1cfe2b9e
+      attribute :voice, String
 
       # @return [Symbol] input type on which to interrupt output
       attribute :interrupt_on, Symbol
@@ -98,7 +85,7 @@
       attribute :max_time, Integer
 
       # @return [String] the rendering engine requested by the component
-      attribute :renderer
+      attribute :renderer, String
 
       def rayo_attributes
         {
@@ -113,18 +100,17 @@
         }
       end
 
-<<<<<<< HEAD
-      def inspect_attributes
-        super + [:voice, :render_documents, :interrupt_on, :start_offset, :start_paused, :repeat_interval, :repeat_times, :max_time, :renderer]
-      end
-
-      ##
+      def rayo_children(root)
+        render_documents.each do |render_document|
+          root.document(render_document.rayo_attributes.delete_if { |k,v| v.nil? }) do |xml|
+            xml.cdata render_document.xml_value
+          end
+        end
+        super
+      end
+
       # @return [Document] the document to render
-      #
-      def render_documents
-        nodes = find 'ns:document', :ns => self.class.registered_ns
-        nodes.map { |node| Document.new node }
-      end
+      attribute :render_documents, Array[Document], default: []
 
       ##
       # @param [Hash] other
@@ -136,122 +122,8 @@
         self.render_documents = [other].compact
       end
 
-      ##
-      # @param[Array<Hash>] others
-      # @see #render_document= for hash format
-      #
-      def render_documents=(others)
-        remove_children :document
-        others.each do |other|
-          document = Document.new(other) unless other.is_a?(Document)
-          self << document
-        end
-      end
-
       def ssml=(other)
-        self.render_document = {:value => other}
-      end
-
-      class Document < RayoNode
-        ##
-        # @param [Hash] options
-        # @option options [String] :content_type the document content type
-        # @option options [String] :value the output document
-        # @option options [String] :url the url from which to fetch the document
-        #
-        def self.new(options = {})
-          super(:document).tap do |new_node|
-            case options
-            when Nokogiri::XML::Node
-              new_node.inherit options
-            when Hash
-              new_node.content_type = options[:content_type]
-              new_node.value = options[:value]
-              new_node.url = options[:url]
-            end
-          end
-        end
-
-        ##
-        # @return [String] the URL from which the fetch the grammar
-        #
-        def url
-          read_attr 'url'
-        end
-
-        ##
-        # @param [String] other the URL from which the fetch the grammar
-        #
-        def url=(other)
-          write_attr 'url', other
-        end
-
-        ##
-        # @return [String] the document content type
-        #
-        def content_type
-          read_attr 'content-type'
-        end
-
-        ##
-        # @param [String] content_type Defaults to SSML
-        #
-        def content_type=(content_type)
-          return unless content_type
-          write_attr 'content-type', content_type
-        end
-
-        ##
-        # @return [String, RubySpeech::SSML::Speak, Array] the document
-        def value
-          return nil unless content.present?
-          if ssml?
-            RubySpeech::SSML.import content
-          elsif urilist?
-            content.strip.split("\n").map(&:strip)
-          else
-            content
-          end
-        end
-
-        ##
-        # @param [String, RubySpeech::SSML::Speak, Array] value the document
-        def value=(value)
-          return unless value
-          self.content_type = ssml_content_type unless self.content_type
-          if ssml? && !value.is_a?(RubySpeech::SSML::Element)
-            value = RubySpeech::SSML.import value
-          end
-          if urilist?
-            value = value.join("\n")
-          end
-          Nokogiri::XML::Builder.with(self) do |xml|
-            xml.cdata " #{value} "
-          end
-        end
-
-        def inspect_attributes # :nodoc:
-          [:url, :content_type, :value] + super
-        end
-
-        private
-
-        def ssml_content_type
-          'application/ssml+xml'
-        end
-
-        def ssml?
-          content_type == ssml_content_type
-        end
-
-        def urilist?
-          content_type == 'text/uri-list'
-        end
-=======
-      def rayo_children(root)
-        root << ssml.to_xml if ssml
-        super
->>>>>>> 1cfe2b9e
+        self.render_documents = [{:value => other}]
       end
 
       state_machine :state do
