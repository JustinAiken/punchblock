# encoding: utf-8

require 'active_support/core_ext/string/filters'
require 'punchblock/translator/asterisk/unimrcp_app'

module Punchblock
  module Translator
    class Asterisk
      module Component
        class Output < Component
          include StopByRedirect

          UnrenderableDocError  = Class.new OptionError
          UniMRCPError          = Class.new Punchblock::Error
          PlaybackError         = Class.new Punchblock::Error

          def execute
            raise OptionError, 'An SSML document is required.' unless @component_node.render_documents.first.value
            raise OptionError, 'An interrupt-on value of speech is unsupported.' if @component_node.interrupt_on == :voice

            [:start_offset, :start_paused, :repeat_interval, :repeat_times, :max_time].each do |opt|
              raise OptionError, "A #{opt} value is unsupported on Asterisk." if @component_node.send opt
            end

            @early = !@call.answered?

            rendering_engine = @component_node.renderer || :asterisk

            case rendering_engine.to_sym
            when :asterisk
              validate_audio_only
              setup_for_native

              render_docs.each do |doc|
                playback(filenames(doc).values) || raise(PlaybackError)
              end
<<<<<<< HEAD
            when :native_or_unimrcp
              setup_for_native

              render_docs.each do |doc|
                doc.value.children.each do |node|
                  case node
                  when RubySpeech::SSML::Audio
                    playback([path_for_audio_node(node)]) || render_with_unimrcp(fallback_doc(doc, node))
                  when String
                    if node.include?(' ')
                      render_with_unimrcp(copied_doc(doc, node))
                    else
                      playback([node]) || render_with_unimrcp(copied_doc(doc, node))
                    end
                  else
                    render_with_unimrcp(copied_doc(doc, node.node))
                  end
=======

              path = filenames.join '&'

              @call.send_progress if early

              if interrupt
                call.register_handler :ami, :name => 'DTMF', [:[], 'End'] => 'Yes' do |event|
                  stop_by_redirect finish_reason
>>>>>>> 4334b992
                end
              end
            when :unimrcp
              send_progress_if_necessary
              send_ref
              render_with_unimrcp(*render_docs)
            when :swift
              send_progress_if_necessary
              send_ref
              @call.execute_agi_command 'EXEC Swift', swift_doc
            else
              raise OptionError, "The renderer #{rendering_engine} is unsupported."
            end
            send_finish
          rescue ChannelGoneError
            call_ended
          rescue PlaybackError
            complete_with_error 'Terminated due to playback error'
          rescue UniMRCPError
            complete_with_error 'Terminated due to UniMRCP error'
          rescue RubyAMI::Error => e
            complete_with_error "Terminated due to AMI error '#{e.message}'"
          rescue UnrenderableDocError => e
            with_error 'unrenderable document error', e.message
          rescue OptionError => e
            with_error 'option error', e.message
          end

          def stop_by_redirect(*args)
            @stopped = true
            super
          end

          private

          def setup_for_native
            raise OptionError, "A voice value is unsupported on Asterisk." if @component_node.voice
            raise OptionError, 'Interrupt digits are not allowed with early media.' if @early && @component_node.interrupt_on

            case @component_node.interrupt_on
            when :any, :dtmf
              interrupt = true
            end

            send_progress_if_necessary

            if interrupt
              output_component = current_actor
              call.register_handler :ami, :name => 'DTMF', [:[], 'End'] => 'Yes' do |event|
                output_component.stop_by_redirect finish_reason
              end
            end

            send_ref
          end

          def send_progress_if_necessary
            @call.send_progress if @early
          end

          def validate_audio_only
            render_docs.each do |doc|
              filenames doc, -> { raise UnrenderableDocError, 'The provided document could not be rendered. See http://adhearsion.com/docs/common_problems#unrenderable-document-error for details.' }
            end
          end

          def path_for_audio_node(node)
            node.src.sub('file://', '').gsub(/\.[^\.]*$/, '')
          end

          def filenames(doc, check_audio_only_policy = -> {})
            names = {}
            doc.value.children.each do |node|
              case node
              when RubySpeech::SSML::Audio
                names[node] = path_for_audio_node node
              when String
                check_audio_only_policy.call if node.include?(' ')
                names[nil] = node
              else
                check_audio_only_policy.call
              end
            end
            names
          end

          def playback_options(paths)
            opts = paths.join '&'
            opts << ",noanswer" if @early
            opts
          end

          def playback(paths)
            return true if @stopped
            @call.execute_agi_command 'EXEC Playback', playback_options(paths)
            @call.channel_var('PLAYBACKSTATUS') != 'FAILED'
          end

          def fallback_doc(original, failed_audio_node)
            children = failed_audio_node.nokogiri_children
            copied_doc original, children
          end

          def copied_doc(original, elements)
            doc = RubySpeech::SSML.draw do
              unless Nokogiri.jruby?
                original.value.attributes.each do |name, value|
                  attr_name = value.namespace && value.namespace.prefix ? [value.namespace.prefix, name].join(':') : name
                  self.write_attr attr_name, value
                end
              end

              add_child Nokogiri.jruby? ? elements : elements.to_xml
            end
            Punchblock::Component::Output::Document.new(value: doc)
          end

          def render_with_unimrcp(*docs)
            docs.each do |doc|
              return if @stopped
              UniMRCPApp.new('MRCPSynth', doc.value.to_s, mrcpsynth_options).execute @call
              raise UniMRCPError if @call.channel_var('SYNTHSTATUS') == 'ERROR'
            end
          end

          def render_docs
            @component_node.render_documents
          end

          def concatenated_render_doc
            render_docs.inject RubySpeech::SSML.draw do |doc, argument|
              doc + argument.value
            end
          end

          def mrcpsynth_options
            {}.tap do |opts|
              opts[:i] = 'any' if [:any, :dtmf].include? @component_node.interrupt_on
              opts[:v] = @component_node.voice if @component_node.voice
            end
          end

          def swift_doc
            doc = concatenated_render_doc.to_s.squish.gsub(/["\\]/) { |m| "\\#{m}" }
            doc << "|1|1" if [:any, :dtmf].include? @component_node.interrupt_on
            doc.insert 0, "#{@component_node.voice}^" if @component_node.voice
            doc
          end

          def send_finish
            send_complete_event finish_reason
          end

          def finish_reason
            Punchblock::Component::Output::Complete::Finish.new
          end
        end
      end
    end
  end
end<|MERGE_RESOLUTION|>--- conflicted
+++ resolved
@@ -34,7 +34,6 @@
               render_docs.each do |doc|
                 playback(filenames(doc).values) || raise(PlaybackError)
               end
-<<<<<<< HEAD
             when :native_or_unimrcp
               setup_for_native
 
@@ -52,16 +51,6 @@
                   else
                     render_with_unimrcp(copied_doc(doc, node.node))
                   end
-=======
-
-              path = filenames.join '&'
-
-              @call.send_progress if early
-
-              if interrupt
-                call.register_handler :ami, :name => 'DTMF', [:[], 'End'] => 'Yes' do |event|
-                  stop_by_redirect finish_reason
->>>>>>> 4334b992
                 end
               end
             when :unimrcp
@@ -109,9 +98,8 @@
             send_progress_if_necessary
 
             if interrupt
-              output_component = current_actor
               call.register_handler :ami, :name => 'DTMF', [:[], 'End'] => 'Yes' do |event|
-                output_component.stop_by_redirect finish_reason
+                stop_by_redirect finish_reason
               end
             end
 
