# encoding: utf-8

require 'active_support/core_ext/string/filters'

module Punchblock
  module Translator
    class Asterisk
      module Component
        class Output < Component
          include StopByRedirect

          UnrenderableDocError = Class.new OptionError

          def setup
            @media_engine = @call.translator.media_engine
          end

          def execute
            raise OptionError, 'An SSML document is required.' unless @component_node.render_documents.first.value
            raise OptionError, 'Only a single document is supported.' unless @component_node.render_documents.size == 1
            raise OptionError, 'An interrupt-on value of speech is unsupported.' if @component_node.interrupt_on == :speech

            [:start_offset, :start_paused, :repeat_interval, :repeat_times, :max_time].each do |opt|
              raise OptionError, "A #{opt} value is unsupported on Asterisk." if @component_node.send opt
            end

            early = !@call.answered?

            output_component = current_actor

            rendering_engine = @component_node.renderer || @media_engine || :asterisk

            case rendering_engine.to_sym
            when :asterisk
              raise OptionError, "A voice value is unsupported on Asterisk." if @component_node.voice
              raise OptionError, 'Interrupt digits are not allowed with early media.' if early && @component_node.interrupt_on

              case @component_node.interrupt_on
              when :any, :dtmf
                interrupt = true
              end

              path = filenames.join '&'

              send_ref

              @call.send_progress if early

              if interrupt
                call.register_handler :ami, :name => 'DTMF' do |event|
                  output_component.stop_by_redirect finish_reason if event['End'] == 'Yes'
                end
              end

              opts = early ? "#{path},noanswer" : path
              playback opts
            when :unimrcp
              send_ref
<<<<<<< HEAD
              @call.send_agi_action! 'EXEC MRCPSynth', escape_commas(escaped_doc), mrcpsynth_options do |complete_event|
                output_component.send_complete_event! finish_reason
              end
            when :swift
              send_ref
              @call.send_agi_action! 'EXEC Swift', swift_doc do |complete_event|
                output_component.send_complete_event! finish_reason
=======
              @call.async.send_agi_action 'EXEC MRCPSynth', escape_commas(escaped_doc), mrcpsynth_options do |complete_event|
                output_component.async.send_complete_event success_reason
              end
            when :swift
              send_ref
              @call.async.send_agi_action 'EXEC Swift', swift_doc do |complete_event|
                output_component.async.send_complete_event success_reason
>>>>>>> 420979e0
              end
            else
              raise OptionError, 'The renderer foobar is unsupported.'
            end
          rescue UnrenderableDocError => e
            with_error 'unrenderable document error', e.message
          rescue OptionError => e
            with_error 'option error', e.message
          end

          private

          def filenames
            @filenames ||= @component_node.render_documents.first.value.children.map do |node|
              case node
              when RubySpeech::SSML::Audio
                node.src
              when String
                raise if node.include?(' ')
                node
              else
                raise
              end
            end.compact
          rescue
            raise UnrenderableDocError, 'The provided document could not be rendered. See http://adhearsion.com/docs/common_problems#unrenderable-document-error for details.'
          end

          def playback(path)
            op = current_actor
<<<<<<< HEAD
            @call.send_agi_action! 'EXEC Playback', path do |complete_event|
              op.send_complete_event! finish_reason
=======
            @call.async.send_agi_action 'EXEC Playback', path do |complete_event|
              op.async.send_complete_event success_reason
>>>>>>> 420979e0
            end
          end

          def escaped_doc
            @component_node.render_documents.first.value.to_s.squish.gsub(/["\\]/) { |m| "\\#{m}" }
          end

          def escape_commas(text)
            text.gsub(/,/, '\\,')
          end

          def mrcpsynth_options
            [].tap do |opts|
              opts << 'i=any' if [:any, :dtmf].include? @component_node.interrupt_on
              opts << "v=#{@component_node.voice}" if @component_node.voice
            end.join '&'
          end

          def swift_doc
            doc = escaped_doc
            doc << "|1|1" if [:any, :dtmf].include? @component_node.interrupt_on
            doc.insert 0, "#{@component_node.voice}^" if @component_node.voice
            doc
          end

          def finish_reason
            Punchblock::Component::Output::Complete::Finish.new
          end
        end
      end
    end
  end
end<|MERGE_RESOLUTION|>--- conflicted
+++ resolved
@@ -56,23 +56,13 @@
               playback opts
             when :unimrcp
               send_ref
-<<<<<<< HEAD
-              @call.send_agi_action! 'EXEC MRCPSynth', escape_commas(escaped_doc), mrcpsynth_options do |complete_event|
-                output_component.send_complete_event! finish_reason
-              end
-            when :swift
-              send_ref
-              @call.send_agi_action! 'EXEC Swift', swift_doc do |complete_event|
-                output_component.send_complete_event! finish_reason
-=======
               @call.async.send_agi_action 'EXEC MRCPSynth', escape_commas(escaped_doc), mrcpsynth_options do |complete_event|
-                output_component.async.send_complete_event success_reason
+                output_component.async.send_complete_event finish_reason
               end
             when :swift
               send_ref
               @call.async.send_agi_action 'EXEC Swift', swift_doc do |complete_event|
-                output_component.async.send_complete_event success_reason
->>>>>>> 420979e0
+                output_component.async.send_complete_event finish_reason
               end
             else
               raise OptionError, 'The renderer foobar is unsupported.'
@@ -103,13 +93,8 @@
 
           def playback(path)
             op = current_actor
-<<<<<<< HEAD
-            @call.send_agi_action! 'EXEC Playback', path do |complete_event|
-              op.send_complete_event! finish_reason
-=======
             @call.async.send_agi_action 'EXEC Playback', path do |complete_event|
-              op.async.send_complete_event success_reason
->>>>>>> 420979e0
+              op.async.send_complete_event finish_reason
             end
           end
 
