--- conflicted
+++ resolved
@@ -19,27 +19,11 @@
             end
 
             def handle_ami_event(event)
-<<<<<<< HEAD
-              if event.name == 'AsyncAGI'
-                if event['SubEvent'] == 'Exec'
-                  send_complete_event success_reason(event)
-                  if @component_node.name == 'ASYNCAGI BREAK'
-                    @call.async.handle_hangup_event
-                  end
-                end
-              end
-            end
-
-            def handle_response(response)
-              case response
-              when RubyAMI::Error
-                set_node_response false
-              when RubyAMI::Response
-                send_ref
-=======
               if event.name == 'AsyncAGI' && event['SubEvent'] == 'Exec'
                 send_complete_event success_reason(event)
->>>>>>> 2fbdc971
+                if @component_node.name == 'ASYNCAGI BREAK'
+                  @call.async.handle_hangup_event
+                end
               end
             end
 
