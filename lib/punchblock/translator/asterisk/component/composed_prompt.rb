--- conflicted
+++ resolved
@@ -15,15 +15,9 @@
 
             @output_incomplete = true
 
-<<<<<<< HEAD
-            @output_component = Output.new_link(output_command, @call)
+            @output_component = Output.new(output_command, @call)
             call.register_component @output_component
-            fut = @output_component.future.execute
-=======
-            output_component = Output.new(output_command, @call)
-            call.register_component output_component
-            fut = Thread.new { output_component.execute }
->>>>>>> 4334b992
+            fut = Thread.new { @output_component.execute }
 
             case @output_command.response
             when Ref
@@ -47,11 +41,7 @@
 
           def process_dtmf(digit)
             if @component_node.barge_in && @output_incomplete
-<<<<<<< HEAD
               @output_component.stop_by_redirect Punchblock::Event::Complete::Stop.new
-=======
-              call.redirect_back
->>>>>>> 4334b992
               @barged = true
             end
             super
