# encoding: utf-8

module Punchblock
  module Translator
    class Asterisk
      class Call
        include HasGuardedHandlers
        include Celluloid
        include DeadActorSafety

<<<<<<< HEAD
        InvalidCommandError = Class.new Punchblock::Error
=======
        extend ActorHasGuardedHandlers
        execute_guarded_handlers_on_receiver
>>>>>>> 6d24da56

        attr_reader :id, :channel, :translator, :agi_env, :direction

        HANGUP_CAUSE_TO_END_REASON = Hash.new { :error }
        HANGUP_CAUSE_TO_END_REASON[0] = :hangup
        HANGUP_CAUSE_TO_END_REASON[16] = :hangup
        HANGUP_CAUSE_TO_END_REASON[17] = :busy
        HANGUP_CAUSE_TO_END_REASON[18] = :timeout
        HANGUP_CAUSE_TO_END_REASON[19] = :reject
        HANGUP_CAUSE_TO_END_REASON[21] = :reject
        HANGUP_CAUSE_TO_END_REASON[22] = :reject
        HANGUP_CAUSE_TO_END_REASON[102] = :timeout

        trap_exit :actor_died

        def initialize(channel, translator, ami_client, connection, agi_env = nil)
          @channel, @translator, @ami_client, @connection = channel, translator, ami_client, connection
          @agi_env = agi_env || {}
          @id, @components = Punchblock.new_uuid, {}
          @answered = false
          @pending_joins = {}
          @progress_sent = false
          @block_commands = false
          @channel_variables = {}
        end

        def register_component(component)
          @components[component.id] ||= component
        end

        def component_with_id(component_id)
          @components[component_id]
        end

        def send_offer
          @direction = :inbound
          send_pb_event offer_event
        end

        def shutdown
          terminate
        end

        def channel_var(variable)
          @channel_variables[variable] || fetch_channel_var(variable)
        end

        def to_s
          "#<#{self.class}:#{id} Channel: #{channel.inspect}>"
        end
        alias :inspect :to_s

        def dial(dial_command)
          @direction = :outbound
          channel = dial_command.to || ''
          channel.match(/.* <(?<channel>.*)>/) { |m| channel = m[:channel] }
          params = { :async       => true,
                     :application => 'AGI',
                     :data        => 'agi:async',
                     :channel     => channel,
                     :callerid    => dial_command.from
                   }
          params[:variable] = variable_for_headers dial_command.headers
          params[:timeout] = dial_command.timeout unless dial_command.timeout.nil?

          originate_action = Punchblock::Component::Asterisk::AMI::Action.new :name => 'Originate',
                                                                              :params => params
          originate_action.request!
          translator.async.execute_global_command originate_action
          dial_command.response = Ref.new :id => id
        end

        def outbound?
          direction == :outbound
        end

        def inbound?
          direction == :inbound
        end

        def answered?
          @answered
        end

        def send_progress
          return if answered? || outbound? || @progress_sent
          @progress_sent = true
          execute_agi_command "EXEC Progress"
        end

        def channel=(other)
          @channel = other
        end

        def process_ami_event(ami_event)
          send_pb_event Event::Asterisk::AMI::Event.new(:name => ami_event.name, :attributes => ami_event.headers)

          case ami_event.name
          when 'Hangup'
            handle_hangup_event HANGUP_CAUSE_TO_END_REASON[ami_event['Cause'].to_i]
          when 'AsyncAGI'
            if component = component_with_id(ami_event['CommandID'])
              component.handle_ami_event ami_event
            end
          when 'Newstate'
            case ami_event['ChannelState']
            when '5'
              send_pb_event Event::Ringing.new
            when '6'
              @answered = true
              send_pb_event Event::Answered.new
            end
          when 'OriginateResponse'
            if ami_event['Response'] == 'Failure' && ami_event['Uniqueid'] == '<null>'
              send_end_event :error
            end
          when 'BridgeExec'
            join_command   = @pending_joins.delete ami_event['Channel1']
            join_command ||= @pending_joins.delete ami_event['Channel2']
            join_command.response = true if join_command
          when 'Bridge'
            other_call_channel = ([ami_event['Channel1'], ami_event['Channel2']] - [channel]).first
            if other_call = translator.call_for_channel(other_call_channel)
              event = case ami_event['Bridgestate']
              when 'Link'
                Event::Joined.new.tap do |e|
                  e.call_id = other_call.id
                end
              when 'Unlink'
                Event::Unjoined.new.tap do |e|
                  e.call_id = other_call.id
                end
              end
              send_pb_event event
            end
          when 'Unlink'
            other_call_channel = ([ami_event['Channel1'], ami_event['Channel2']] - [channel]).first
            if other_call = translator.call_for_channel(other_call_channel)
              event = Event::Unjoined.new.tap do |e|
                e.call_id = other_call.id
              end
              send_pb_event event
            end
          when 'VarSet'
            @channel_variables[ami_event['Variable']] = ami_event['Value']
          end
          trigger_handler :ami, ami_event
        end

        def execute_command(command)
          if @block_commands
            command.response = ProtocolError.new.setup :item_not_found, "Could not find a call with ID #{id}", id
            return
          end
          if command.component_id
            if component = component_with_id(command.component_id)
              component.execute_command command
            else
              command.response = ProtocolError.new.setup :item_not_found, "Could not find a component with ID #{command.component_id} for call #{id}", id, command.component_id
            end
          end
          case command
          when Command::Accept
            if outbound?
              command.response = true
            else
              execute_agi_command 'EXEC RINGING'
              command.response = true
            end
          when Command::Answer
            execute_agi_command 'ANSWER'
            command.response = true
          when Command::Hangup
            send_ami_action 'Hangup', 'Channel' => channel, 'Cause' => 16
            command.response = true
          when Command::Join
            other_call = translator.call_with_id command.call_id
            @pending_joins[other_call.channel] = command
            execute_agi_command 'EXEC Bridge', other_call.channel
          when Command::Unjoin
            other_call = translator.call_with_id command.call_id
            redirect_back other_call
            command.response = true
          when Command::Reject
            rejection = case command.reason
            when :busy
              'EXEC Busy'
            when :decline
              'EXEC Busy'
            when :error
              'EXEC Congestion'
            else
              'EXEC Congestion'
            end
            execute_agi_command rejection
            command.response = true
          when Punchblock::Component::Asterisk::AGI::Command
            execute_component Component::Asterisk::AGICommand, command
          when Punchblock::Component::Output
            execute_component Component::Output, command
          when Punchblock::Component::Input
            execute_component Component::Input, command
          when Punchblock::Component::Prompt
            component_class = case command.input.recognizer
            when 'unimrcp'
              case command.output.renderer
              when 'unimrcp'
                Component::MRCPPrompt
              when 'asterisk'
                Component::MRCPNativePrompt
              else
                raise InvalidCommandError, 'Invalid recognizer/renderer combination'
              end
            else
              Component::ComposedPrompt
            end
            execute_component component_class, command
          when Punchblock::Component::Record
            execute_component Component::Record, command
          else
            command.response = ProtocolError.new.setup 'command-not-acceptable', "Did not understand command for call #{id}", id
          end
        rescue InvalidCommandError => e
          command.response = ProtocolError.new.setup :invalid_command, e.message, id
        rescue RubyAMI::Error => e
          command.response = case e.message
          when 'No such channel'
            ProtocolError.new.setup :item_not_found, "Could not find a call with ID #{id}", id
          else
            ProtocolError.new.setup 'error', e.message, id
          end
        rescue Celluloid::DeadActorError
          command.response = ProtocolError.new.setup :item_not_found, "Could not find a component with ID #{command.component_id} for call #{id}", id, command.component_id
        end

        def execute_agi_command(command, *params)
          agi = AGICommand.new Punchblock.new_uuid, channel, command, *params
          condition = Celluloid::Condition.new
          register_tmp_handler :ami, name: 'AsyncAGI', [:[], 'SubEvent'] => 'Exec', [:[], 'CommandID'] => agi.id do |event|
            condition.signal event
          end
          agi.execute @ami_client
          event = condition.wait
          return unless event
          agi.parse_result event
        rescue RubyAMI::Error => e
          abort e
        end

        def logger_id
          "#{self.class}: #{id}"
        end

        def redirect_back(other_call = nil)
          redirect_options = {
            'Channel'   => channel,
            'Exten'     => Asterisk::REDIRECT_EXTENSION,
            'Priority'  => Asterisk::REDIRECT_PRIORITY,
            'Context'   => Asterisk::REDIRECT_CONTEXT
          }
          redirect_options.merge!({
            'ExtraChannel' => other_call.channel,
            'ExtraExten'     => Asterisk::REDIRECT_EXTENSION,
            'ExtraPriority'  => Asterisk::REDIRECT_PRIORITY,
            'ExtraContext'   => Asterisk::REDIRECT_CONTEXT
          }) if other_call
          send_ami_action 'Redirect', redirect_options
        end

        def handle_hangup_event(reason = :hangup)
          @block_commands = true
          @components.dup.each_pair do |id, component|
            safe_from_dead_actors do
              component.call_ended if component.alive?
            end
          end
          send_end_event reason
        end

        def actor_died(actor, reason)
          return unless reason
          if id = @components.key(actor)
            @components.delete id
            complete_event = Punchblock::Event::Complete.new :component_id => id, :reason => Punchblock::Event::Complete::Error.new
            send_pb_event complete_event
          end
        end

        private

        def fetch_channel_var(variable)
          result = @ami_client.send_action 'GetVar', 'Channel' => channel, 'Variable' => variable
          result['Value'] == '(null)' ? nil : result['Value']
        end

        def send_ami_action(name, headers = {})
          @ami_client.send_action name, headers
        end

        def send_end_event(reason)
          send_pb_event Event::End.new(:reason => reason)
          translator.deregister_call current_actor
          after(5) { shutdown }
        end

        def execute_component(type, command, options = {})
          type.new_link(command, current_actor).tap do |component|
            register_component component
            component.async.execute
          end
        end

        def send_pb_event(event)
          event.target_call_id = id
          translator.handle_pb_event event
        end

        def offer_event
          Event::Offer.new :to      => agi_env.values_at(:agi_dnid, :agi_extension).detect { |e| e && e != 'unknown' },
                           :from    => "#{agi_env[:agi_calleridname]} <#{[agi_env[:agi_type], agi_env[:agi_callerid]].join('/')}>",
                           :headers => sip_headers
        end

        def sip_headers
          agi_env.to_a.inject({}) do |accumulator, element|
            accumulator[('x_' + element[0].to_s).to_sym] = element[1] || ''
            accumulator
          end
        end

        def variable_for_headers(headers)
          variables = { :punchblock_call_id => id }
          header_counter = 51
          headers.each do |header|
            variables["SIPADDHEADER#{header_counter}"] = "\"#{header.name}: #{header.value}\""
            header_counter += 1
          end
          variables.inject([]) do |a, (k, v)|
            a << "#{k}=#{v}"
          end.join(',')
        end
      end
    end
  end
end<|MERGE_RESOLUTION|>--- conflicted
+++ resolved
@@ -8,12 +8,10 @@
         include Celluloid
         include DeadActorSafety
 
-<<<<<<< HEAD
-        InvalidCommandError = Class.new Punchblock::Error
-=======
         extend ActorHasGuardedHandlers
         execute_guarded_handlers_on_receiver
->>>>>>> 6d24da56
+
+        InvalidCommandError = Class.new Punchblock::Error
 
         attr_reader :id, :channel, :translator, :agi_env, :direction
 
