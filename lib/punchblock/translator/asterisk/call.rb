--- conflicted
+++ resolved
@@ -8,14 +8,10 @@
         include Celluloid
         include DeadActorSafety
 
-<<<<<<< HEAD
-        attr_reader :id, :channel, :translator, :agi_env, :direction
-=======
         extend HasGuardedHandlers::ClassMethods
         execute_guarded_handlers_on_receiver
 
-        attr_reader :id, :channel, :translator, :agi_env, :direction, :pending_joins
->>>>>>> e658e935
+        attr_reader :id, :channel, :translator, :agi_env, :direction
 
         HANGUP_CAUSE_TO_END_REASON = Hash.new { :error }
         HANGUP_CAUSE_TO_END_REASON[0] = :hangup
