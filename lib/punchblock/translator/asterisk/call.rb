--- conflicted
+++ resolved
@@ -186,13 +186,9 @@
           when Command::Join
             other_call = translator.call_with_id command.other_call_id
             pending_joins[other_call.channel] = command
-<<<<<<< HEAD
-            send_ami_action 'Bridge', bridge_options
+            send_agi_action 'EXEC Bridge', other_call.channel
           when Command::Unjoin
             redirect_back
-=======
-            send_agi_action 'EXEC Bridge', other_call.channel
->>>>>>> c1859881
           when Punchblock::Component::Asterisk::AGI::Command
             execute_component Component::Asterisk::AGICommand, command
           when Punchblock::Component::Output
