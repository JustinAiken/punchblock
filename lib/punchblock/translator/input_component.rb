# encoding: utf-8

module Punchblock
  module Translator
    module InputComponent
      def execute
        validate

<<<<<<< HEAD
        component = current_actor
        @recognizer = DTMFRecognizer.new current_actor,
                                         @component_node.grammars.first.value,
=======
        @recognizer = DTMFRecognizer.new self,
                                         @component_node.grammar.value,
>>>>>>> 9e9b3588
                                         (@component_node.initial_timeout || -1),
                                         (@component_node.inter_digit_timeout || -1)

        send_ref

        @dtmf_handler_id = register_dtmf_event_handler
      rescue OptionError => e
        with_error 'option error', e.message
      end

      def process_dtmf(digit)
        @recognizer << digit
      end

      def execute_command(command)
        case command
        when Punchblock::Component::Stop
          command.response = true
          complete Punchblock::Event::Complete::Stop.new
        else
          super
        end
      end

      def match(match)
        complete success_reason(match)
      end

      def nomatch
        complete Punchblock::Component::Input::Complete::NoMatch.new
      end

      def initial_timeout
        complete Punchblock::Component::Input::Complete::InitialTimeout.new
      end

      def inter_digit_timeout
        complete Punchblock::Component::Input::Complete::InterDigitTimeout.new
      end

      private

      def validate
        raise OptionError, 'A grammar document is required.' unless @component_node.grammars.first
        raise OptionError, 'Only a single grammar is supported.' unless @component_node.grammars.size == 1
        raise OptionError, 'A mode value other than DTMF is unsupported.' unless @component_node.mode == :dtmf
      end

      def success_reason(match)
        nlsml = RubySpeech::NLSML.draw do
          interpretation confidence: match.confidence do
            input match.utterance, mode: match.mode
          end
        end
        Punchblock::Component::Input::Complete::Match.new :nlsml => nlsml
      end

      def complete(reason)
        unregister_dtmf_event_handler
        @recognizer.finalize if @recognizer
        send_complete_event reason
      end
    end
  end
end<|MERGE_RESOLUTION|>--- conflicted
+++ resolved
@@ -6,14 +6,8 @@
       def execute
         validate
 
-<<<<<<< HEAD
-        component = current_actor
-        @recognizer = DTMFRecognizer.new current_actor,
+        @recognizer = DTMFRecognizer.new self,
                                          @component_node.grammars.first.value,
-=======
-        @recognizer = DTMFRecognizer.new self,
-                                         @component_node.grammar.value,
->>>>>>> 9e9b3588
                                          (@component_node.initial_timeout || -1),
                                          (@component_node.inter_digit_timeout || -1)
 
