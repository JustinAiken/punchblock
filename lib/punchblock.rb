# encoding: utf-8

%w{
  active_support/dependencies/autoload
  active_support/core_ext/object/blank
  active_support/core_ext/module/delegation
  future-resource
  has_guarded_handlers
  ruby_speech
  punchblock/core_ext/ruby
}.each { |l| require l }

module Punchblock
  extend ActiveSupport::Autoload

  autoload :Client
  autoload :Command
  autoload :CommandNode
  autoload :Component
  autoload :Connection
  autoload :DeadActorSafety
  autoload :DisconnectedError
  autoload :HasHeaders
  autoload :Header
  autoload :MediaContainer
  autoload :MediaNode
  autoload :ProtocolError
  autoload :RayoNode
  autoload :Translator

  class << self
    def logger
      @logger || reset_logger
    end

    def logger=(other)
      @logger = other
    end

    def reset_logger
      @logger = NullObject.new
    end

    #
    # Get a new Punchblock client with a connection attached
    #
    # @param [Symbol] type the connection type (eg :XMPP, :asterisk, :freeswitch)
    # @param [Hash] options the options to pass to the connection (credentials, etc
    #
    # @return [Punchblock::Client] a punchblock client object
    #
    def client_with_connection(type, options)
      connection = Connection.const_get(type.to_s.classify).new options
      Client.new :connection => connection
    rescue NameError
      raise ArgumentError, "Connection type #{type.inspect} is not valid."
    end

    def new_uuid
      UUIDTools::UUID.random_create.to_s
    end
<<<<<<< HEAD
=======

    def jruby?
      @jruby ||= !!(RUBY_PLATFORM =~ /java/)
    end
>>>>>>> 2b94e464
  end

  ##
  # This exception may be raised if a transport error is detected.
  Error = Class.new StandardError

  BASE_RAYO_NAMESPACE     = 'urn:xmpp:rayo'
  BASE_ASTERISK_NAMESPACE = 'urn:xmpp:rayo:asterisk'
  RAYO_VERSION            = '1'
  RAYO_NAMESPACES         = {:core => [BASE_RAYO_NAMESPACE, RAYO_VERSION].compact.join(':')}

  [:ext, :record, :output, :input].each do |ns|
    RAYO_NAMESPACES[ns] = [BASE_RAYO_NAMESPACE, ns.to_s, RAYO_VERSION].compact.join(':')
    RAYO_NAMESPACES[:"#{ns}_complete"] = [BASE_RAYO_NAMESPACE, ns.to_s, 'complete', RAYO_VERSION].compact.join(':')
  end

  [:agi, :ami].each do |ns|
    RAYO_NAMESPACES[ns] = [BASE_ASTERISK_NAMESPACE, ns.to_s, RAYO_VERSION].compact.join(':')
    RAYO_NAMESPACES[:"#{ns}_complete"] = [BASE_ASTERISK_NAMESPACE, ns.to_s, 'complete', RAYO_VERSION].compact.join(':')
  end
end

require 'punchblock/event'
require 'punchblock/ref'<|MERGE_RESOLUTION|>--- conflicted
+++ resolved
@@ -59,13 +59,10 @@
     def new_uuid
       UUIDTools::UUID.random_create.to_s
     end
-<<<<<<< HEAD
-=======
 
     def jruby?
       @jruby ||= !!(RUBY_PLATFORM =~ /java/)
     end
->>>>>>> 2b94e464
   end
 
   ##
