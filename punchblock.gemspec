--- conflicted
+++ resolved
@@ -29,15 +29,9 @@
   s.add_runtime_dependency %q<state_machine>, ["~> 1.0"]
   s.add_runtime_dependency %q<future-resource>, ["~> 1.0"]
   s.add_runtime_dependency %q<has-guarded-handlers>, ["~> 1.5"]
-<<<<<<< HEAD
   s.add_runtime_dependency %q<celluloid>, ["~> 0.14"]
   s.add_runtime_dependency %q<ruby_ami>, ["~> 2.0"]
-  s.add_runtime_dependency %q<ruby_fs>, ["~> 1.0"]
-=======
-  s.add_runtime_dependency %q<celluloid>, ["~> 0.13"]
-  s.add_runtime_dependency %q<ruby_ami>, ["~> 1.2", ">= 1.2.1"]
   s.add_runtime_dependency %q<ruby_fs>, ["~> 1.1"]
->>>>>>> 1e70d086
   s.add_runtime_dependency %q<ruby_speech>, ["~> 1.0"]
 
   s.add_development_dependency %q<bundler>, ["~> 1.0"]
