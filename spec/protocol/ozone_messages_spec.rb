require 'spec_helper'

describe 'Ozone message generator' do
  before :all do
    @module = Punchblock::Protocol::Ozone
  end

  describe "should create a correct" do
    it '"accept" message' do
      @module::Accept.new.to_xml.should == '<accept xmlns="urn:xmpp:ozone:1"/>'
    end

    it '"answer" message' do
      @module::Answer.new.to_xml.should == '<answer xmlns="urn:xmpp:ozone:1"/>'
    end

    it '"hangup" message' do
      @module::Hangup.new.to_xml.should == '<hangup xmlns="urn:xmpp:ozone:1"/>'
    end

    it '"reject" message with the default reason' do
      expected_response = <<-RESPONSE
<reject xmlns="urn:xmpp:ozone:1">
  <declined/>
</reject>
      RESPONSE
      @module::Reject.new.to_xml.should == expected_response.chomp
    end

    it '"reject" message with a specified reason' do
      expected_response = <<-RESPONSE
<reject xmlns="urn:xmpp:ozone:1">
  <busy/>
</reject>
      RESPONSE
      @module::Reject.new(:busy).to_xml.should == expected_response.chomp
    end

    it 'ArgumentError exception for a reject with an invalid reason' do
      expect {
        @module::Reject.new(:blahblahblah)
      }.to raise_error ArgumentError
    end

    it '"redirect" message' do
      @module::Redirect.new('tel:+14045551234').to_xml.should == '<redirect xmlns="urn:xmpp:ozone:1" to="tel:+14045551234"/>'
    end
    
    describe 'ask' do
      before(:all) do
        @grxml = <<-GRXML
        <grammar xmlns="http://www.w3.org/2001/06/grammar" root="MAINRULE">
            <rule id="MAINRULE"> 
                <one-of>
                    <item>
                        <item repeat="0-1"> need a</item>
                        <item repeat="0-1"> i need a</item>
                            <one-of> 
                                <item> clue </item>
                            </one-of>
                        <tag> out.concept = "clue";</tag> 
                    </item>
                    <item>
                        <item repeat="0-1"> have an</item>
                        <item repeat="0-1"> i have an</item>
                            <one-of> 
                                <item> answer </item>
                            </one-of>
                        <tag> out.concept = "answer";</tag> 
                    </item>
                    </one-of>
            </rule> 
        </grammar>
        GRXML
      end
      
      it '"ask" message' do
        expected_response = <<-RESPONSE
<ask xmlns="urn:xmpp:ozone:ask:1">
  <prompt>Please enter your postal code.</prompt>
  <choices content-type="application/grammar+voxeo">[5 DIGITS]</choices>
</ask>
<<<<<<< HEAD
      RESPONSE
      msg = @module::Ask.new 'Please enter your postal code.', '[5 DIGITS]'
      msg.to_xml.should == expected_response.chomp
    end
=======
        RESPONSE
        msg = @module::Message::Ask.new 'Please enter your postal code.', :choices => '[5 DIGITS]'
        msg.to_xml.should == expected_response.chomp
      end
>>>>>>> 52f0301a

      it '"ask" message with an alternate grammar' do
        expected_response = <<-RESPONSE
<ask xmlns="urn:xmpp:ozone:ask:1">
  <prompt>Please enter your postal code.</prompt>
  <choices content-type="application/grammar+custom">[5 DIGITS]</choices>
</ask>
<<<<<<< HEAD
      RESPONSE
      msg = @module::Ask.new 'Please enter your postal code.', '[5 DIGITS]', :grammar => 'application/grammar+custom'
      msg.to_xml.should == expected_response.chomp
=======
        RESPONSE
        msg = @module::Message::Ask.new 'Please enter your postal code.', { :choices => '[5 DIGITS]', 
                                                                            :grammar => 'application/grammar+custom' }
        msg.to_xml.should == expected_response.chomp
      end
    
      it '"ask" message with a GRXML grammar' do
        expected_response = <<-RESPONSE
<ask xmlns="urn:xmpp:ozone:ask:1">
  <prompt>Please enter your postal code.</prompt>
  <choices content-type="application/grammar+grxml"><![CDATA[        <grammar xmlns="http://www.w3.org/2001/06/grammar" root="MAINRULE">
            <rule id="MAINRULE"> 
                <one-of>
                    <item>
                        <item repeat="0-1"> need a</item>
                        <item repeat="0-1"> i need a</item>
                            <one-of> 
                                <item> clue </item>
                            </one-of>
                        <tag> out.concept = "clue";</tag> 
                    </item>
                    <item>
                        <item repeat="0-1"> have an</item>
                        <item repeat="0-1"> i have an</item>
                            <one-of> 
                                <item> answer </item>
                            </one-of>
                        <tag> out.concept = "answer";</tag> 
                    </item>
                    </one-of>
            </rule> 
        </grammar>
]]></choices>
</ask>
RESPONSE
        
        msg = @module::Message::Ask.new 'Please enter your postal code.', { :choices => @grxml, 
                                                                            :grammar => 'application/grammar+grxml' }
        msg.to_xml.should == expected_response.chomp
      end
    
      it '"ask"message with alternate grammar, voice and attributes' do
        expected_response = <<-RESPONSE
<ask xmlns="urn:xmpp:ozone:ask:1" mode="speech|dtmf|both" bargein="true" min-confidence="0.3" recognizer="en-US" terminator="#" timeout="12000">
  <prompt>Please enter your postal code.</prompt>
  <choices content-type="application/grammar+custom">[5 DIGITS]</choices>
</ask>
        RESPONSE
        msg = @module::Message::Ask.new 'Please enter your postal code.', { :choices        => '[5 DIGITS]',
                                                                            :grammar        => 'application/grammar+custom',
                                                                            :voice          => 'kate',
                                                                            :bargein        => true,
                                                                            :min_confidence => '0.3',
                                                                            :mode           => 'speech|dtmf|both',
                                                                            :recognizer     => 'en-US',
                                                                            :terminator     => '#',
                                                                            :timeout        => 12000 }
        msg.to_xml.should eql expected_response.chomp
      end
>>>>>>> 52f0301a
    end
    
    it '"conference" message' do
<<<<<<< HEAD
      @module::Conference.new('1234').to_xml.should == '<conference xmlns="urn:xmpp:ozone:conference:1" id="1234"/>'
=======
      msg = @module::Message::Conference.new('1234')
      msg.to_xml.should == '<conference xmlns="urn:xmpp:ozone:conference:1" name="1234"/>'
>>>>>>> 52f0301a
    end

    it '"conference" message with options' do
      expected_response = <<-RESPONSE
<conference xmlns="urn:xmpp:ozone:conference:1" tone-passthrough="true" mute="false" beep="true" terminator="#" name="1234" moderator="true">
  <music>
    <speak>Welcome to Ozone</speak>
    <audio url="http://it.doesnt.matter.does.it/?"/>
  </music>
</conference>
      RESPONSE
<<<<<<< HEAD
      msg = @module::Conference.new '1234', :beep => true, :terminator => '#', :prompt => "Welcome to Ozone", :audio_url => "http://it.doesnt.matter.does.it/?"
=======
      msg = @module::Message::Conference.new '1234',{ :beep             => true, 
                                                      :terminator       => '#', 
                                                      :prompt           => "Welcome to Ozone", 
                                                      :audio_url        => "http://it.doesnt.matter.does.it/?",
                                                      :moderator        => true,
                                                      :tone_passthrough => true,
                                                      :mute             => false }
>>>>>>> 52f0301a
      msg.to_xml.should == expected_response.chomp
    end
    
    it '"dial" message' do
      msg = @module::Message::Dial.new(:to => 'tel:+14155551212', :from => '+13035551212')
      msg.to_xml.should == '<dial xmlns="urn:xmpp:ozone:dial:1" to="tel:+14155551212" from="+13035551212"/>'.chomp
    end
    
    it '"pause" message' do
      pending 'Need to construct the parent object first'
      pause.to_xml.should == '<pause xmlns="urn:xmpp:ozone:say:1"/>'
    end

    it '"resume" message' do
      pending 'Need to construct the parent object first'
      resume(:say).to_xml.should == '<resume xmlns="urn:xmpp:ozone:say:1"/>'
    end

    it '"mute" message' do
      pending 'Need to construct the parent object first'
      mute.to_xml.should == '<mute xmlns="urn:xmpp:ozone:conference:1"/>'
    end

    it '"unmute" message' do
      pending 'Need to construct the parent object first'
      unmute.to_xml.should == '<unmute xmlns="urn:xmpp:ozone:conference:1"/>'
    end

    it '"kick" message' do
      pending 'Need to construct the parent object first'
      kick.to_xml.should == '<kick xmlns="urn:xmpp:ozone:conference:1"/>'
    end

    it '"stop" message' do
      pending 'Need to construct the parent object first'
      stop(:say).to_xml.should == '<stop xmlns="urn:xmpp:ozone:say:1"/>'
    end

    describe 'say' do
      it '"say" message for audio' do
        expected_response = <<-RESPONSE
<say xmlns="urn:xmpp:ozone:say:1">
  <audio src="http://whatever.you-say-boss.com"/>
</say>
<<<<<<< HEAD
      RESPONSE
      @module::Say.new(:url => 'http://whatever.you-say-boss.com').to_xml.should == expected_response.chomp
    end
=======
        RESPONSE
        @module::Message::Say.new(:url => 'http://whatever.you-say-boss.com').to_xml.should == expected_response.chomp
      end
>>>>>>> 52f0301a

      it '"say" message for text' do
        expected_response = <<-RESPONSE
<say xmlns="urn:xmpp:ozone:say:1" voice="kate">Once upon a time there was a message...</say>
        RESPONSE
        msg = @module::Message::Say.new(:text => 'Once upon a time there was a message...', :voice => 'kate')
        msg.to_xml.should == expected_response.chomp
      end
      
      it '"say" message for SSML' do
        expected_response = <<-RESPONSE
<say xmlns="urn:xmpp:ozone:say:1">
  <say-as interpret-as="ordinal">100</say-as>
</say>
        RESPONSE
        msg = @module::Message::Say.new(:ssml => '<say-as interpret-as="ordinal">100</say-as>')
        msg.to_xml.should == expected_response.chomp
      end
    
    it '"say" message for SSML with a custom voice' do
      expected_response = <<-RESPONSE
<say xmlns="urn:xmpp:ozone:say:1" voice="kate">
  <say-as interpret-as="ordinal">100</say-as>
</say>
      RESPONSE
<<<<<<< HEAD
      @module::Say.new(:text => 'Once upon a time there was a message...').to_xml.should == expected_response.chomp
=======
      msg = @module::Message::Say.new(:ssml => '<say-as interpret-as="ordinal">100</say-as>', :voice => 'kate')
      msg.to_xml.should == expected_response.chomp
>>>>>>> 52f0301a
    end
  end
        
    it '"transfer" message' do
<<<<<<< HEAD
      @module::Transfer.new('tel:+14045551212').to_xml.should == '<transfer xmlns="urn:xmpp:ozone:transfer:1" to="tel:+14045551212"/>'
    end

    it '"transfer" message with options' do
      expected_response = '<transfer xmlns="urn:xmpp:ozone:transfer:1" terminator="#" to="tel:+14045551212"/>'
      @module::Transfer.new('tel:+14045551212', :terminator => "#").to_xml.should == expected_response.chomp
=======
      expected_response = <<-RESPONSE
<transfer xmlns="urn:xmpp:ozone:transfer:1" to="tel:+14045551212" terminator="*" from="tel:+14155551212" timeout="120000" answer-on-media="true"/>
      RESPONSE
      msg = @module::Message::Transfer.new('tel:+14045551212', { :from            => 'tel:+14155551212',
                                                                 :terminator      => '*',
                                                                 :timeout         => 120000,
                                                                 :answer_on_media => 'true' })
      msg.to_xml.should eql expected_response.chomp
    end

    it '"transfer" message with options' do
      expected_response = '<transfer xmlns="urn:xmpp:ozone:transfer:1" to="tel:+14045551212" terminator="#"/>'
      msg = @module::Message::Transfer.new('tel:+14045551212', :terminator => "#")
      msg.to_xml.should == expected_response.chomp
>>>>>>> 52f0301a
    end
  end
end<|MERGE_RESOLUTION|>--- conflicted
+++ resolved
@@ -80,17 +80,10 @@
   <prompt>Please enter your postal code.</prompt>
   <choices content-type="application/grammar+voxeo">[5 DIGITS]</choices>
 </ask>
-<<<<<<< HEAD
-      RESPONSE
-      msg = @module::Ask.new 'Please enter your postal code.', '[5 DIGITS]'
-      msg.to_xml.should == expected_response.chomp
-    end
-=======
-        RESPONSE
-        msg = @module::Message::Ask.new 'Please enter your postal code.', :choices => '[5 DIGITS]'
-        msg.to_xml.should == expected_response.chomp
-      end
->>>>>>> 52f0301a
+        RESPONSE
+        msg = @module::Ask.new 'Please enter your postal code.', :choices => '[5 DIGITS]'
+        msg.to_xml.should == expected_response.chomp
+      end
 
       it '"ask" message with an alternate grammar' do
         expected_response = <<-RESPONSE
@@ -98,13 +91,8 @@
   <prompt>Please enter your postal code.</prompt>
   <choices content-type="application/grammar+custom">[5 DIGITS]</choices>
 </ask>
-<<<<<<< HEAD
-      RESPONSE
-      msg = @module::Ask.new 'Please enter your postal code.', '[5 DIGITS]', :grammar => 'application/grammar+custom'
-      msg.to_xml.should == expected_response.chomp
-=======
-        RESPONSE
-        msg = @module::Message::Ask.new 'Please enter your postal code.', { :choices => '[5 DIGITS]', 
+        RESPONSE
+        msg = @module::Ask.new 'Please enter your postal code.', { :choices => '[5 DIGITS]', 
                                                                             :grammar => 'application/grammar+custom' }
         msg.to_xml.should == expected_response.chomp
       end
@@ -139,7 +127,7 @@
 </ask>
 RESPONSE
         
-        msg = @module::Message::Ask.new 'Please enter your postal code.', { :choices => @grxml, 
+        msg = @module::Ask.new 'Please enter your postal code.', { :choices => @grxml, 
                                                                             :grammar => 'application/grammar+grxml' }
         msg.to_xml.should == expected_response.chomp
       end
@@ -151,7 +139,7 @@
   <choices content-type="application/grammar+custom">[5 DIGITS]</choices>
 </ask>
         RESPONSE
-        msg = @module::Message::Ask.new 'Please enter your postal code.', { :choices        => '[5 DIGITS]',
+        msg = @module::Ask.new 'Please enter your postal code.', { :choices        => '[5 DIGITS]',
                                                                             :grammar        => 'application/grammar+custom',
                                                                             :voice          => 'kate',
                                                                             :bargein        => true,
@@ -162,16 +150,11 @@
                                                                             :timeout        => 12000 }
         msg.to_xml.should eql expected_response.chomp
       end
->>>>>>> 52f0301a
     end
     
     it '"conference" message' do
-<<<<<<< HEAD
-      @module::Conference.new('1234').to_xml.should == '<conference xmlns="urn:xmpp:ozone:conference:1" id="1234"/>'
-=======
-      msg = @module::Message::Conference.new('1234')
+      msg = @module::Conference.new('1234')
       msg.to_xml.should == '<conference xmlns="urn:xmpp:ozone:conference:1" name="1234"/>'
->>>>>>> 52f0301a
     end
 
     it '"conference" message with options' do
@@ -183,22 +166,18 @@
   </music>
 </conference>
       RESPONSE
-<<<<<<< HEAD
-      msg = @module::Conference.new '1234', :beep => true, :terminator => '#', :prompt => "Welcome to Ozone", :audio_url => "http://it.doesnt.matter.does.it/?"
-=======
-      msg = @module::Message::Conference.new '1234',{ :beep             => true, 
+      msg = @module::Conference.new '1234',{ :beep             => true, 
                                                       :terminator       => '#', 
                                                       :prompt           => "Welcome to Ozone", 
                                                       :audio_url        => "http://it.doesnt.matter.does.it/?",
                                                       :moderator        => true,
                                                       :tone_passthrough => true,
                                                       :mute             => false }
->>>>>>> 52f0301a
       msg.to_xml.should == expected_response.chomp
     end
     
     it '"dial" message' do
-      msg = @module::Message::Dial.new(:to => 'tel:+14155551212', :from => '+13035551212')
+      msg = @module::Dial.new(:to => 'tel:+14155551212', :from => '+13035551212')
       msg.to_xml.should == '<dial xmlns="urn:xmpp:ozone:dial:1" to="tel:+14155551212" from="+13035551212"/>'.chomp
     end
     
@@ -238,21 +217,15 @@
 <say xmlns="urn:xmpp:ozone:say:1">
   <audio src="http://whatever.you-say-boss.com"/>
 </say>
-<<<<<<< HEAD
-      RESPONSE
-      @module::Say.new(:url => 'http://whatever.you-say-boss.com').to_xml.should == expected_response.chomp
-    end
-=======
-        RESPONSE
-        @module::Message::Say.new(:url => 'http://whatever.you-say-boss.com').to_xml.should == expected_response.chomp
-      end
->>>>>>> 52f0301a
+        RESPONSE
+        @module::Say.new(:url => 'http://whatever.you-say-boss.com').to_xml.should == expected_response.chomp
+      end
 
       it '"say" message for text' do
         expected_response = <<-RESPONSE
 <say xmlns="urn:xmpp:ozone:say:1" voice="kate">Once upon a time there was a message...</say>
         RESPONSE
-        msg = @module::Message::Say.new(:text => 'Once upon a time there was a message...', :voice => 'kate')
+        msg = @module::Say.new(:text => 'Once upon a time there was a message...', :voice => 'kate')
         msg.to_xml.should == expected_response.chomp
       end
       
@@ -262,7 +235,7 @@
   <say-as interpret-as="ordinal">100</say-as>
 </say>
         RESPONSE
-        msg = @module::Message::Say.new(:ssml => '<say-as interpret-as="ordinal">100</say-as>')
+        msg = @module::Say.new(:ssml => '<say-as interpret-as="ordinal">100</say-as>')
         msg.to_xml.should == expected_response.chomp
       end
     
@@ -272,28 +245,16 @@
   <say-as interpret-as="ordinal">100</say-as>
 </say>
       RESPONSE
-<<<<<<< HEAD
-      @module::Say.new(:text => 'Once upon a time there was a message...').to_xml.should == expected_response.chomp
-=======
-      msg = @module::Message::Say.new(:ssml => '<say-as interpret-as="ordinal">100</say-as>', :voice => 'kate')
+      msg = @module::Say.new(:ssml => '<say-as interpret-as="ordinal">100</say-as>', :voice => 'kate')
       msg.to_xml.should == expected_response.chomp
->>>>>>> 52f0301a
     end
   end
         
     it '"transfer" message' do
-<<<<<<< HEAD
-      @module::Transfer.new('tel:+14045551212').to_xml.should == '<transfer xmlns="urn:xmpp:ozone:transfer:1" to="tel:+14045551212"/>'
-    end
-
-    it '"transfer" message with options' do
-      expected_response = '<transfer xmlns="urn:xmpp:ozone:transfer:1" terminator="#" to="tel:+14045551212"/>'
-      @module::Transfer.new('tel:+14045551212', :terminator => "#").to_xml.should == expected_response.chomp
-=======
       expected_response = <<-RESPONSE
 <transfer xmlns="urn:xmpp:ozone:transfer:1" to="tel:+14045551212" terminator="*" from="tel:+14155551212" timeout="120000" answer-on-media="true"/>
       RESPONSE
-      msg = @module::Message::Transfer.new('tel:+14045551212', { :from            => 'tel:+14155551212',
+      msg = @module::Transfer.new('tel:+14045551212', { :from            => 'tel:+14155551212',
                                                                  :terminator      => '*',
                                                                  :timeout         => 120000,
                                                                  :answer_on_media => 'true' })
@@ -302,9 +263,8 @@
 
     it '"transfer" message with options' do
       expected_response = '<transfer xmlns="urn:xmpp:ozone:transfer:1" to="tel:+14045551212" terminator="#"/>'
-      msg = @module::Message::Transfer.new('tel:+14045551212', :terminator => "#")
+      msg = @module::Transfer.new('tel:+14045551212', :terminator => "#")
       msg.to_xml.should == expected_response.chomp
->>>>>>> 52f0301a
     end
   end
 end