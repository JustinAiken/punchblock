# encoding: utf-8

require 'spec_helper'

module Punchblock
  module Component
    describe Output do
      it 'registers itself' do
        RayoNode.class_from_registration(:output, 'urn:xmpp:rayo:output:1').should be == described_class
      end

      describe 'default values' do
        its(:interrupt_on)     { should be nil }
        its(:start_offset)     { should be nil }
        its(:start_paused)     { should be false }
        its(:repeat_interval)  { should be nil }
        its(:repeat_times)     { should be nil }
        its(:max_time)         { should be nil }
        its(:voice)            { should be nil }
        its(:renderer)         { should be nil }
        its(:render_documents) { should be == [] }
      end

      def ssml_doc(mode = :ordinal)
        RubySpeech::SSML.draw do
          say_as(:interpret_as => mode) { string '100' }
        end
      end

      describe "when setting options in initializer" do
        let(:ssml_doc) do
          RubySpeech::SSML.draw do
            audio(src: 'http://foo.com/bar.mp3')
          end
        end

        subject do
          Output.new  :interrupt_on     => :speech,
                      :start_offset     => 2000,
                      :start_paused     => false,
                      :repeat_interval  => 2000,
                      :repeat_times     => 10,
                      :max_time         => 30000,
                      :voice            => 'allison',
                      :renderer         => 'swift',
<<<<<<< HEAD
                      :render_document  => {:value => ssml_doc}
=======
                      :ssml             => ssml_doc
>>>>>>> 1cfe2b9e
        end

        its(:interrupt_on)     { should be == :speech }
        its(:start_offset)     { should be == 2000 }
        its(:start_paused)     { should be == false }
        its(:repeat_interval)  { should be == 2000 }
        its(:repeat_times)     { should be == 10 }
        its(:max_time)         { should be == 30000 }
        its(:voice)            { should be == 'allison' }
        its(:renderer)         { should be == 'swift' }
<<<<<<< HEAD
        its(:render_documents) { should be == [Output::Document.new(:value => ssml_doc)] }

        context "using #ssml=" do
          subject do
            Output.new :ssml => ssml_doc
          end

          its(:render_documents) { should be == [Output::Document.new(:value => ssml_doc)] }
        end

        context "with multiple documents" do
          subject do
            Output.new :render_documents => [
              {:value => ssml_doc},
              {:value => ssml_doc(:cardinal)}
            ]
          end

          its(:render_documents) { should be == [
            Output::Document.new(:value => ssml_doc),
            Output::Document.new(:value => ssml_doc(:cardinal))
          ]}
        end

        context "with a urilist" do
          subject do
            Output.new render_document: {
              content_type: 'text/uri-list',
              value: ['http://example.com/hello.mp3']
            }
          end

          its(:render_documents) { should be == [Output::Document.new(content_type: 'text/uri-list', value: ['http://example.com/hello.mp3'])] }
        end

        context "with a nil document" do
          it "removes all documents" do
            subject.render_document = nil
            subject.render_documents.should == []
          end
        end

        context "without any documents" do
          subject { described_class.new }

          its(:render_documents) { should == [] }
        end
=======
        its(:ssml)             { should be == ssml_doc }

        describe "exporting to Rayo" do
          it "should export to XML that can be understood by its parser" do
            new_instance = RayoNode.from_xml Nokogiri::XML(subject.to_rayo.to_xml, nil, nil, Nokogiri::XML::ParseOptions::NOBLANKS).root
            new_instance.should be_instance_of described_class
            new_instance.interrupt_on.should be == :speech
            new_instance.start_offset.should be == 2000
            new_instance.start_paused.should be == false
            new_instance.repeat_interval.should be == 2000
            new_instance.repeat_times.should be == 10
            new_instance.max_time.should be == 30000
            new_instance.voice.should be == 'allison'
            new_instance.renderer.should be == 'swift'
            new_instance.ssml.should be == ssml_doc
          end

          it "should render to a parent node if supplied" do
            doc = Nokogiri::XML::Document.new
            parent = Nokogiri::XML::Node.new 'foo', doc
            doc.root = parent
            rayo_doc = subject.to_rayo(parent)
            rayo_doc.should == parent
          end
        end
>>>>>>> 1cfe2b9e
      end

      describe "from a stanza" do
        let :stanza do
          <<-MESSAGE
<output xmlns='urn:xmpp:rayo:output:1'
        interrupt-on='speech'
        start-offset='2000'
        start-paused='false'
        repeat-interval='2000'
        repeat-times='10'
        max-time='30000'
        voice='allison'
        renderer='swift'>
<<<<<<< HEAD
  <document content-type="application/ssml+xml">
    <![CDATA[
      <speak version="1.0"
            xmlns="http://www.w3.org/2001/10/synthesis"
            xml:lang="en-US">
        <say-as interpret-as="ordinal">100</say-as>
      </speak>
    ]]>
  </document>
  <document content-type="application/ssml+xml">
    <![CDATA[
      <speak version="1.0"
            xmlns="http://www.w3.org/2001/10/synthesis"
            xml:lang="en-US">
        <say-as interpret-as="ordinal">100</say-as>
      </speak>
    ]]>
  </document>
</output>
          MESSAGE
        end

        subject { RayoNode.import parse_stanza(stanza).root, '9f00061', '1' }

        it { should be_instance_of Output }

        its(:interrupt_on)     { should be == :speech }
        its(:start_offset)     { should be == 2000 }
        its(:start_paused)     { should be == false }
        its(:repeat_interval)  { should be == 2000 }
        its(:repeat_times)     { should be == 10 }
        its(:max_time)         { should be == 30000 }
        its(:voice)            { should be == 'allison' }
        its(:renderer)         { should be == 'swift' }
        its(:render_documents) { should be == [Output::Document.new(:value => ssml_doc), Output::Document.new(:value => ssml_doc)] }

        context "with a urilist" do
          let :stanza do
            <<-MESSAGE
<output xmlns='urn:xmpp:rayo:output:1'>
  <document content-type="text/uri-list">
    <![CDATA[
      http://example.com/hello.mp3
      http://example.com/goodbye.mp3
    ]]>
  </document>
=======
  <speak version="1.0"
        xmlns="http://www.w3.org/2001/10/synthesis"
        xml:lang="en-US">
    <say-as interpret-as="ordinal">100</say-as>
  </speak>
>>>>>>> 1cfe2b9e
</output>
          MESSAGE
        end

<<<<<<< HEAD
          its(:render_documents) { should be == [Output::Document.new(content_type: 'text/uri-list', value: ['http://example.com/hello.mp3', 'http://example.com/goodbye.mp3'])] }
        end
      end

      describe Output::Document do
        describe "when not passing a content type" do
          subject { Output::Document.new :value => ssml_doc }
          its(:content_type) { should be == 'application/ssml+xml' }
        end

        describe 'with an SSML document' do
          subject { Output::Document.new :value => ssml_doc, :content_type => 'application/ssml+xml' }

          its(:content_type) { should be == 'application/ssml+xml' }

          let(:expected_message) { "<![CDATA[ #{ssml_doc} ]]>" }

          it "should wrap SSML in CDATA" do
            subject.child.to_xml.should be == expected_message.strip
          end

          its(:value) { should be == ssml_doc }

          describe "comparison" do
            let(:document2) { Output::Document.new :value => '<speak xmlns="http://www.w3.org/2001/10/synthesis" version="1.0" xml:lang="en-US"><say-as interpret-as="ordinal">100</say-as></speak>' }
            let(:document3) { Output::Document.new :value => ssml_doc }
            let(:document4) { Output::Document.new :value => ssml_doc(:normal) }

            it { should be == document2 }
            it { should be == document3 }
            it { should_not be == document4 }
          end
        end

        describe 'with a urilist' do
          subject { Output::Document.new content_type: 'text/uri-list', value: ['http://example.com/hello.mp3', 'http://example.com/goodbye.mp3'] }

          let(:expected_message) do
            <<-CONTENT
<![CDATA[ http://example.com/hello.mp3
http://example.com/goodbye.mp3 ]]>
            CONTENT
          end

          it "should wrap list in CDATA" do
            subject.child.to_xml.should be == expected_message.strip
          end
=======
        def ssml_doc(mode = :ordinal)
          RubySpeech::SSML.draw do
            say_as(:interpret_as => mode) { string '100' }
          end
        end

        subject { RayoNode.from_xml parse_stanza(stanza).root, '9f00061', '1' }

        it { should be_instance_of Output }

        its(:interrupt_on)    { should be == :speech }
        its(:start_offset)    { should be == 2000 }
        its(:start_paused)    { should be == false }
        its(:repeat_interval) { should be == 2000 }
        its(:repeat_times)    { should be == 10 }
        its(:max_time)        { should be == 30000 }
        its(:voice)           { should be == 'allison' }
        its(:renderer)        { should be == 'swift' }
        its(:ssml)            { should be == ssml_doc }
      end
>>>>>>> 1cfe2b9e

          its(:value) { should be == ['http://example.com/hello.mp3', 'http://example.com/goodbye.mp3'] }

          describe "comparison" do
            let(:document2) { Output::Document.new content_type: 'text/uri-list', value: ['http://example.com/hello.mp3', 'http://example.com/goodbye.mp3'] }
            let(:document3) { Output::Document.new value: '<speak xmlns="http://www.w3.org/2001/10/synthesis" version="1.0" xml:lang="en-US"><say-as interpret-as="ordinal">100</say-as></speak>' }
            let(:document4) { Output::Document.new content_type: 'text/uri-list', value: ['http://example.com/hello.mp3'] }
            let(:document5) { Output::Document.new content_type: 'text/uri-list', value: ['http://example.com/goodbye.mp3', 'http://example.com/hello.mp3'] }

            it { should be == document2 }
            it { should_not be == document3 }
            it { should_not be == document4 }
            it { should_not be == document5 }
          end
        end

<<<<<<< HEAD
        describe 'with a document reference by URL' do
          let(:url) { 'http://foo.com/bar.grxml' }
=======
        subject { described_class.new :ssml => ssml_doc, :voice => 'kate' }
>>>>>>> 1cfe2b9e

          subject { Input::Grammar.new :url => url }

          its(:url)           { should be == url }
          its(:content_type)  { should be nil}

<<<<<<< HEAD
          describe "comparison" do
            it "should be the same with the same url" do
              Input::Grammar.new(:url => url).should be == Input::Grammar.new(:url => url)
            end
=======
        describe "comparison" do
          let(:output2) { described_class.new :ssml => '<speak xmlns="http://www.w3.org/2001/10/synthesis" version="1.0" xml:lang="en-US"><say-as interpret-as="ordinal">100</say-as></speak>', :voice => 'kate'  }
          let(:output3) { described_class.new :ssml => ssml_doc, :voice => 'kate'  }
          let(:output4) { described_class.new :ssml => ssml_doc(:normal), :voice => 'kate'  }
>>>>>>> 1cfe2b9e

            it "should be different with a different url" do
              Input::Grammar.new(:url => url).should_not be == Input::Grammar.new(:url => 'http://doo.com/dah')
            end
          end
        end
      end

      describe "actions" do
        let(:mock_client) { mock 'Client' }
<<<<<<< HEAD
        let(:command) { Output.new :render_document => {:value => ssml_doc}, :voice => 'kate' }
=======
        let(:command) { described_class.new }
>>>>>>> 1cfe2b9e

        before do
          command.component_id = 'abc123'
          command.target_call_id = '123abc'
          command.client = mock_client
        end

        describe '#pause_action' do
          subject { command.pause_action }

          its(:to_xml) { should be == '<pause xmlns="urn:xmpp:rayo:output:1"/>' }
          its(:component_id) { should be == 'abc123' }
          its(:target_call_id) { should be == '123abc' }
        end

        describe '#pause!' do
          describe "when the command is executing" do
            before do
              command.request!
              command.execute!
            end

            it "should send its command properly" do
              mock_client.should_receive(:execute_command).with(command.pause_action, :target_call_id => '123abc', :component_id => 'abc123').and_return true
              command.should_receive :paused!
              command.pause!
            end
          end

          describe "when the command is not executing" do
            it "should raise an error" do
              lambda { command.pause! }.should raise_error(InvalidActionError, "Cannot pause a Output that is not executing")
            end
          end
        end

        describe "#paused!" do
          before do
            subject.request!
            subject.execute!
            subject.paused!
          end

          its(:state_name) { should be == :paused }

          it "should raise a StateMachine::InvalidTransition when received a second time" do
            lambda { subject.paused! }.should raise_error(StateMachine::InvalidTransition)
          end
        end

        describe '#resume_action' do
          subject { command.resume_action }

          its(:to_xml) { should be == '<resume xmlns="urn:xmpp:rayo:output:1"/>' }
          its(:component_id) { should be == 'abc123' }
          its(:target_call_id) { should be == '123abc' }
        end

        describe '#resume!' do
          describe "when the command is paused" do
            before do
              command.request!
              command.execute!
              command.paused!
            end

            it "should send its command properly" do
              mock_client.should_receive(:execute_command).with(command.resume_action, :target_call_id => '123abc', :component_id => 'abc123').and_return true
              command.should_receive :resumed!
              command.resume!
            end
          end

          describe "when the command is not paused" do
            it "should raise an error" do
              lambda { command.resume! }.should raise_error(InvalidActionError, "Cannot resume a Output that is not paused.")
            end
          end
        end

        describe "#resumed!" do
          before do
            subject.request!
            subject.execute!
            subject.paused!
            subject.resumed!
          end

          its(:state_name) { should be == :executing }

          it "should raise a StateMachine::InvalidTransition when received a second time" do
            lambda { subject.resumed! }.should raise_error(StateMachine::InvalidTransition)
          end
        end

        describe '#stop_action' do
          subject { command.stop_action }

          its(:to_xml) { should be == '<stop xmlns="urn:xmpp:rayo:ext:1"/>' }
          its(:component_id) { should be == 'abc123' }
          its(:target_call_id) { should be == '123abc' }
        end

        describe '#stop!' do
          describe "when the command is executing" do
            before do
              command.request!
              command.execute!
            end

            it "should send its command properly" do
              mock_client.should_receive(:execute_command).with(command.stop_action, :target_call_id => '123abc', :component_id => 'abc123')
              command.stop!
            end
          end

          describe "when the command is not executing" do
            it "should raise an error" do
              lambda { command.stop! }.should raise_error(InvalidActionError, "Cannot stop a Output that is new")
            end
          end
        end # #stop!

        describe "seeking" do
          let(:seek_options) { {:direction => :forward, :amount => 1500} }

          describe '#seek_action' do
            subject { command.seek_action seek_options }

            its(:to_xml) { should be == Nokogiri::XML('<seek xmlns="urn:xmpp:rayo:output:1" direction="forward" amount="1500"/>').root.to_xml }
            its(:component_id) { should be == 'abc123' }
            its(:target_call_id) { should be == '123abc' }
          end

          describe '#seek!' do
            describe "when not seeking" do
              before do
                command.request!
                command.execute!
              end

              it "should send its command properly" do
                seek_action = command.seek_action seek_options
                command.stub(:seek_action).and_return seek_action
                mock_client.should_receive(:execute_command).with(seek_action, :target_call_id => '123abc', :component_id => 'abc123').and_return true
                command.should_receive :seeking!
                command.should_receive :stopped_seeking!
                command.seek! seek_options
                seek_action.request!
                seek_action.execute!
              end
            end

            describe "when seeking" do
              before { command.seeking! }

              it "should raise an error" do
                lambda { command.seek! }.should raise_error(InvalidActionError, "Cannot seek an Output that is already seeking.")
              end
            end
          end

          describe "#seeking!" do
            before do
              subject.request!
              subject.execute!
              subject.seeking!
            end

            its(:seek_status_name) { should be == :seeking }

            it "should raise a StateMachine::InvalidTransition when received a second time" do
              lambda { subject.seeking! }.should raise_error(StateMachine::InvalidTransition)
            end
          end

          describe "#stopped_seeking!" do
            before do
              subject.request!
              subject.execute!
              subject.seeking!
              subject.stopped_seeking!
            end

            its(:seek_status_name) { should be == :not_seeking }

            it "should raise a StateMachine::InvalidTransition when received a second time" do
              lambda { subject.stopped_seeking! }.should raise_error(StateMachine::InvalidTransition)
            end
          end
        end

        describe "adjusting speed" do
          describe '#speed_up_action' do
            subject { command.speed_up_action }

            its(:to_xml) { should be == '<speed-up xmlns="urn:xmpp:rayo:output:1"/>' }
            its(:component_id) { should be == 'abc123' }
            its(:target_call_id) { should be == '123abc' }
          end

          describe '#speed_up!' do
            describe "when not altering speed" do
              before do
                command.request!
                command.execute!
              end

              it "should send its command properly" do
                speed_up_action = command.speed_up_action
                command.stub(:speed_up_action).and_return speed_up_action
                mock_client.should_receive(:execute_command).with(speed_up_action, :target_call_id => '123abc', :component_id => 'abc123').and_return true
                command.should_receive :speeding_up!
                command.should_receive :stopped_speeding!
                command.speed_up!
                speed_up_action.request!
                speed_up_action.execute!
              end
            end

            describe "when speeding up" do
              before { command.speeding_up! }

              it "should raise an error" do
                lambda { command.speed_up! }.should raise_error(InvalidActionError, "Cannot speed up an Output that is already speeding.")
              end
            end

            describe "when slowing down" do
              before { command.slowing_down! }

              it "should raise an error" do
                lambda { command.speed_up! }.should raise_error(InvalidActionError, "Cannot speed up an Output that is already speeding.")
              end
            end
          end

          describe "#speeding_up!" do
            before do
              subject.request!
              subject.execute!
              subject.speeding_up!
            end

            its(:speed_status_name) { should be == :speeding_up }

            it "should raise a StateMachine::InvalidTransition when received a second time" do
              lambda { subject.speeding_up! }.should raise_error(StateMachine::InvalidTransition)
            end
          end

          describe '#slow_down_action' do
            subject { command.slow_down_action }

            its(:to_xml) { should be == '<speed-down xmlns="urn:xmpp:rayo:output:1"/>' }
            its(:component_id) { should be == 'abc123' }
            its(:target_call_id) { should be == '123abc' }
          end

          describe '#slow_down!' do
            describe "when not altering speed" do
              before do
                command.request!
                command.execute!
              end

              it "should send its command properly" do
                slow_down_action = command.slow_down_action
                command.stub(:slow_down_action).and_return slow_down_action
                mock_client.should_receive(:execute_command).with(slow_down_action, :target_call_id => '123abc', :component_id => 'abc123').and_return true
                command.should_receive :slowing_down!
                command.should_receive :stopped_speeding!
                command.slow_down!
                slow_down_action.request!
                slow_down_action.execute!
              end
            end

            describe "when speeding up" do
              before { command.speeding_up! }

              it "should raise an error" do
                lambda { command.slow_down! }.should raise_error(InvalidActionError, "Cannot slow down an Output that is already speeding.")
              end
            end

            describe "when slowing down" do
              before { command.slowing_down! }

              it "should raise an error" do
                lambda { command.slow_down! }.should raise_error(InvalidActionError, "Cannot slow down an Output that is already speeding.")
              end
            end
          end

          describe "#slowing_down!" do
            before do
              subject.request!
              subject.execute!
              subject.slowing_down!
            end

            its(:speed_status_name) { should be == :slowing_down }

            it "should raise a StateMachine::InvalidTransition when received a second time" do
              lambda { subject.slowing_down! }.should raise_error(StateMachine::InvalidTransition)
            end
          end

          describe "#stopped_speeding!" do
            before do
              subject.request!
              subject.execute!
              subject.speeding_up!
              subject.stopped_speeding!
            end

            its(:speed_status_name) { should be == :not_speeding }

            it "should raise a StateMachine::InvalidTransition when received a second time" do
              lambda { subject.stopped_speeding! }.should raise_error(StateMachine::InvalidTransition)
            end
          end
        end

        describe "adjusting volume" do
          describe '#volume_up_action' do
            subject { command.volume_up_action }

            its(:to_xml) { should be == '<volume-up xmlns="urn:xmpp:rayo:output:1"/>' }
            its(:component_id) { should be == 'abc123' }
            its(:target_call_id) { should be == '123abc' }
          end

          describe '#volume_up!' do
            describe "when not altering volume" do
              before do
                command.request!
                command.execute!
              end

              it "should send its command properly" do
                volume_up_action = command.volume_up_action
                command.stub(:volume_up_action).and_return volume_up_action
                mock_client.should_receive(:execute_command).with(volume_up_action, :target_call_id => '123abc', :component_id => 'abc123').and_return true
                command.should_receive :voluming_up!
                command.should_receive :stopped_voluming!
                command.volume_up!
                volume_up_action.request!
                volume_up_action.execute!
              end
            end

            describe "when voluming up" do
              before { command.voluming_up! }

              it "should raise an error" do
                lambda { command.volume_up! }.should raise_error(InvalidActionError, "Cannot volume up an Output that is already voluming.")
              end
            end

            describe "when voluming down" do
              before { command.voluming_down! }

              it "should raise an error" do
                lambda { command.volume_up! }.should raise_error(InvalidActionError, "Cannot volume up an Output that is already voluming.")
              end
            end
          end

          describe "#voluming_up!" do
            before do
              subject.request!
              subject.execute!
              subject.voluming_up!
            end

            its(:volume_status_name) { should be == :voluming_up }

            it "should raise a StateMachine::InvalidTransition when received a second time" do
              lambda { subject.voluming_up! }.should raise_error(StateMachine::InvalidTransition)
            end
          end

          describe '#volume_down_action' do
            subject { command.volume_down_action }

            its(:to_xml) { should be == '<volume-down xmlns="urn:xmpp:rayo:output:1"/>' }
            its(:component_id) { should be == 'abc123' }
            its(:target_call_id) { should be == '123abc' }
          end

          describe '#volume_down!' do
            describe "when not altering volume" do
              before do
                command.request!
                command.execute!
              end

              it "should send its command properly" do
                volume_down_action = command.volume_down_action
                command.stub(:volume_down_action).and_return volume_down_action
                mock_client.should_receive(:execute_command).with(volume_down_action, :target_call_id => '123abc', :component_id => 'abc123').and_return true
                command.should_receive :voluming_down!
                command.should_receive :stopped_voluming!
                command.volume_down!
                volume_down_action.request!
                volume_down_action.execute!
              end
            end

            describe "when voluming up" do
              before { command.voluming_up! }

              it "should raise an error" do
                lambda { command.volume_down! }.should raise_error(InvalidActionError, "Cannot volume down an Output that is already voluming.")
              end
            end

            describe "when voluming down" do
              before { command.voluming_down! }

              it "should raise an error" do
                lambda { command.volume_down! }.should raise_error(InvalidActionError, "Cannot volume down an Output that is already voluming.")
              end
            end
          end

          describe "#voluming_down!" do
            before do
              subject.request!
              subject.execute!
              subject.voluming_down!
            end

            its(:volume_status_name) { should be == :voluming_down }

            it "should raise a StateMachine::InvalidTransition when received a second time" do
              lambda { subject.voluming_down! }.should raise_error(StateMachine::InvalidTransition)
            end
          end

          describe "#stopped_voluming!" do
            before do
              subject.request!
              subject.execute!
              subject.voluming_up!
              subject.stopped_voluming!
            end

            its(:volume_status_name) { should be == :not_voluming }

            it "should raise a StateMachine::InvalidTransition when received a second time" do
              lambda { subject.stopped_voluming! }.should raise_error(StateMachine::InvalidTransition)
            end
          end
        end
      end
    end

    {
      Output::Complete::Finish => :finish,
      Output::Complete::MaxTime => :'max-time',
    }.each do |klass, element_name|
      describe klass do
        let :stanza do
          <<-MESSAGE
<complete xmlns='urn:xmpp:rayo:ext:1'>
<#{element_name} xmlns='urn:xmpp:rayo:output:complete:1' />
</complete>
          MESSAGE
        end

<<<<<<< HEAD
        subject { RayoNode.import(parse_stanza(stanza).root).reason }
=======
      subject { RayoNode.from_xml(parse_stanza(stanza).root).reason }
>>>>>>> 1cfe2b9e

        it { should be_instance_of klass }

        its(:name) { should be == element_name }
      end
    end
  end
end<|MERGE_RESOLUTION|>--- conflicted
+++ resolved
@@ -28,12 +28,6 @@
       end
 
       describe "when setting options in initializer" do
-        let(:ssml_doc) do
-          RubySpeech::SSML.draw do
-            audio(src: 'http://foo.com/bar.mp3')
-          end
-        end
-
         subject do
           Output.new  :interrupt_on     => :speech,
                       :start_offset     => 2000,
@@ -43,11 +37,7 @@
                       :max_time         => 30000,
                       :voice            => 'allison',
                       :renderer         => 'swift',
-<<<<<<< HEAD
                       :render_document  => {:value => ssml_doc}
-=======
-                      :ssml             => ssml_doc
->>>>>>> 1cfe2b9e
         end
 
         its(:interrupt_on)     { should be == :speech }
@@ -58,7 +48,6 @@
         its(:max_time)         { should be == 30000 }
         its(:voice)            { should be == 'allison' }
         its(:renderer)         { should be == 'swift' }
-<<<<<<< HEAD
         its(:render_documents) { should be == [Output::Document.new(:value => ssml_doc)] }
 
         context "using #ssml=" do
@@ -92,6 +81,14 @@
           end
 
           its(:render_documents) { should be == [Output::Document.new(content_type: 'text/uri-list', value: ['http://example.com/hello.mp3'])] }
+
+          describe "exporting to Rayo" do
+            it "should export to XML that can be understood by its parser" do
+              puts subject.to_rayo.to_xml
+              new_instance = RayoNode.from_xml Nokogiri::XML(subject.to_rayo.to_xml, nil, nil, Nokogiri::XML::ParseOptions::NOBLANKS).root
+              new_instance.render_documents.should be == [Output::Document.new(content_type: 'text/uri-list', value: ['http://example.com/hello.mp3'])]
+            end
+          end
         end
 
         context "with a nil document" do
@@ -106,8 +103,6 @@
 
           its(:render_documents) { should == [] }
         end
-=======
-        its(:ssml)             { should be == ssml_doc }
 
         describe "exporting to Rayo" do
           it "should export to XML that can be understood by its parser" do
@@ -121,7 +116,12 @@
             new_instance.max_time.should be == 30000
             new_instance.voice.should be == 'allison'
             new_instance.renderer.should be == 'swift'
-            new_instance.ssml.should be == ssml_doc
+            new_instance.render_documents.should be == [Output::Document.new(:value => ssml_doc)]
+          end
+
+          it "should wrap the document value in CDATA" do
+            grammar_node = subject.to_rayo.at_xpath('ns:document', ns: described_class.registered_ns)
+            grammar_node.children.first.should be_a Nokogiri::XML::CDATA
           end
 
           it "should render to a parent node if supplied" do
@@ -132,7 +132,6 @@
             rayo_doc.should == parent
           end
         end
->>>>>>> 1cfe2b9e
       end
 
       describe "from a stanza" do
@@ -147,7 +146,6 @@
         max-time='30000'
         voice='allison'
         renderer='swift'>
-<<<<<<< HEAD
   <document content-type="application/ssml+xml">
     <![CDATA[
       <speak version="1.0"
@@ -170,7 +168,7 @@
           MESSAGE
         end
 
-        subject { RayoNode.import parse_stanza(stanza).root, '9f00061', '1' }
+        subject { RayoNode.from_xml parse_stanza(stanza).root, '9f00061', '1' }
 
         it { should be_instance_of Output }
 
@@ -194,18 +192,10 @@
       http://example.com/goodbye.mp3
     ]]>
   </document>
-=======
-  <speak version="1.0"
-        xmlns="http://www.w3.org/2001/10/synthesis"
-        xml:lang="en-US">
-    <say-as interpret-as="ordinal">100</say-as>
-  </speak>
->>>>>>> 1cfe2b9e
 </output>
-          MESSAGE
-        end
-
-<<<<<<< HEAD
+            MESSAGE
+          end
+
           its(:render_documents) { should be == [Output::Document.new(content_type: 'text/uri-list', value: ['http://example.com/hello.mp3', 'http://example.com/goodbye.mp3'])] }
         end
       end
@@ -221,60 +211,19 @@
 
           its(:content_type) { should be == 'application/ssml+xml' }
 
-          let(:expected_message) { "<![CDATA[ #{ssml_doc} ]]>" }
-
-          it "should wrap SSML in CDATA" do
-            subject.child.to_xml.should be == expected_message.strip
-          end
-
           its(:value) { should be == ssml_doc }
 
           describe "comparison" do
-            let(:document2) { Output::Document.new :value => '<speak xmlns="http://www.w3.org/2001/10/synthesis" version="1.0" xml:lang="en-US"><say-as interpret-as="ordinal">100</say-as></speak>' }
-            let(:document3) { Output::Document.new :value => ssml_doc }
-            let(:document4) { Output::Document.new :value => ssml_doc(:normal) }
+            let(:document2) { Output::Document.new :value => ssml_doc }
+            let(:document3) { Output::Document.new :value => ssml_doc(:normal) }
 
             it { should be == document2 }
-            it { should be == document3 }
-            it { should_not be == document4 }
+            it { should_not be == document3 }
           end
         end
 
         describe 'with a urilist' do
           subject { Output::Document.new content_type: 'text/uri-list', value: ['http://example.com/hello.mp3', 'http://example.com/goodbye.mp3'] }
-
-          let(:expected_message) do
-            <<-CONTENT
-<![CDATA[ http://example.com/hello.mp3
-http://example.com/goodbye.mp3 ]]>
-            CONTENT
-          end
-
-          it "should wrap list in CDATA" do
-            subject.child.to_xml.should be == expected_message.strip
-          end
-=======
-        def ssml_doc(mode = :ordinal)
-          RubySpeech::SSML.draw do
-            say_as(:interpret_as => mode) { string '100' }
-          end
-        end
-
-        subject { RayoNode.from_xml parse_stanza(stanza).root, '9f00061', '1' }
-
-        it { should be_instance_of Output }
-
-        its(:interrupt_on)    { should be == :speech }
-        its(:start_offset)    { should be == 2000 }
-        its(:start_paused)    { should be == false }
-        its(:repeat_interval) { should be == 2000 }
-        its(:repeat_times)    { should be == 10 }
-        its(:max_time)        { should be == 30000 }
-        its(:voice)           { should be == 'allison' }
-        its(:renderer)        { should be == 'swift' }
-        its(:ssml)            { should be == ssml_doc }
-      end
->>>>>>> 1cfe2b9e
 
           its(:value) { should be == ['http://example.com/hello.mp3', 'http://example.com/goodbye.mp3'] }
 
@@ -291,32 +240,21 @@
           end
         end
 
-<<<<<<< HEAD
         describe 'with a document reference by URL' do
           let(:url) { 'http://foo.com/bar.grxml' }
-=======
-        subject { described_class.new :ssml => ssml_doc, :voice => 'kate' }
->>>>>>> 1cfe2b9e
-
-          subject { Input::Grammar.new :url => url }
+
+          subject { Output::Document.new :url => url }
 
           its(:url)           { should be == url }
           its(:content_type)  { should be nil}
 
-<<<<<<< HEAD
           describe "comparison" do
             it "should be the same with the same url" do
-              Input::Grammar.new(:url => url).should be == Input::Grammar.new(:url => url)
-            end
-=======
-        describe "comparison" do
-          let(:output2) { described_class.new :ssml => '<speak xmlns="http://www.w3.org/2001/10/synthesis" version="1.0" xml:lang="en-US"><say-as interpret-as="ordinal">100</say-as></speak>', :voice => 'kate'  }
-          let(:output3) { described_class.new :ssml => ssml_doc, :voice => 'kate'  }
-          let(:output4) { described_class.new :ssml => ssml_doc(:normal), :voice => 'kate'  }
->>>>>>> 1cfe2b9e
+              Output::Document.new(:url => url).should be == Output::Document.new(:url => url)
+            end
 
             it "should be different with a different url" do
-              Input::Grammar.new(:url => url).should_not be == Input::Grammar.new(:url => 'http://doo.com/dah')
+              Output::Document.new(:url => url).should_not be == Output::Document.new(:url => 'http://doo.com/dah')
             end
           end
         end
@@ -324,11 +262,7 @@
 
       describe "actions" do
         let(:mock_client) { mock 'Client' }
-<<<<<<< HEAD
-        let(:command) { Output.new :render_document => {:value => ssml_doc}, :voice => 'kate' }
-=======
         let(:command) { described_class.new }
->>>>>>> 1cfe2b9e
 
         before do
           command.component_id = 'abc123'
@@ -802,11 +736,7 @@
           MESSAGE
         end
 
-<<<<<<< HEAD
-        subject { RayoNode.import(parse_stanza(stanza).root).reason }
-=======
-      subject { RayoNode.from_xml(parse_stanza(stanza).root).reason }
->>>>>>> 1cfe2b9e
+        subject { RayoNode.from_xml(parse_stanza(stanza).root).reason }
 
         it { should be_instance_of klass }
 
