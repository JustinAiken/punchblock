# encoding: utf-8

require 'spec_helper'

module Punchblock
  module Component
    describe Input do
      it 'registers itself' do
        RayoNode.class_from_registration(:input, 'urn:xmpp:rayo:input:1').should be == described_class
      end

      describe "when setting options in initializer" do
        subject do
          described_class.new grammar: {value: '[5 DIGITS]', content_type: 'application/grammar+custom'},
                    :mode                 => :speech,
                    :terminator           => '#',
                    :max_silence          => 1000,
                    :recognizer           => 'default',
                    :language             => 'en-US',
                    :initial_timeout      => 2000,
                    :inter_digit_timeout  => 2000,
                    :sensitivity          => 0.5,
                    :min_confidence       => 0.5
        end

        its(:grammars)            { should be == [Input::Grammar.new(:value => '[5 DIGITS]', :content_type => 'application/grammar+custom')] }
        its(:mode)                { should be == :speech }
        its(:terminator)          { should be == '#' }
        its(:max_silence)         { should be == 1000 }
        its(:recognizer)          { should be == 'default' }
        its(:language)            { should be == 'en-US' }
        its(:initial_timeout)     { should be == 2000 }
        its(:inter_digit_timeout) { should be == 2000 }
        its(:sensitivity)         { should be == 0.5 }
        its(:min_confidence)      { should be == 0.5 }

<<<<<<< HEAD
        context "with multiple grammars" do
          subject do
            Input.new :grammars => [
              {:value => '[5 DIGITS]', :content_type => 'application/grammar+custom'},
              {:value => '[10 DIGITS]', :content_type => 'application/grammar+custom'}
            ]
          end

          its(:grammars) { should be == [
            Input::Grammar.new(:value => '[5 DIGITS]', :content_type => 'application/grammar+custom'),
            Input::Grammar.new(:value => '[10 DIGITS]', :content_type => 'application/grammar+custom')
          ]}
        end

        context "with a nil grammar" do
          it "removes all grammars" do
            subject.grammar = nil
            subject.grammars.should == []
          end
        end

        context "without any grammars" do
          subject { Input.new }

          its(:grammars) { should == [] }
=======
        describe "exporting to Rayo" do
          it "should export to XML that can be understood by its parser" do
            new_instance = RayoNode.from_xml subject.to_rayo
            new_instance.should be_instance_of described_class
            new_instance.grammar.should be == Input::Grammar.new(:value => '[5 DIGITS]', :content_type => 'application/grammar+custom')
            new_instance.mode.should be == :speech
            new_instance.terminator.should be == '#'
            new_instance.max_silence.should be == 1000
            new_instance.recognizer.should be == 'en-US'
            new_instance.initial_timeout.should be == 2000
            new_instance.inter_digit_timeout.should be == 2000
            new_instance.sensitivity.should be == 0.5
            new_instance.min_confidence.should be == 0.5
          end

          it "should wrap the grammar value in CDATA" do
            grammar_node = subject.to_rayo.at_xpath('ns:grammar', ns: described_class.registered_ns)
            grammar_node.children.first.should be_a Nokogiri::XML::CDATA
          end

          it "should render to a parent node if supplied" do
            doc = Nokogiri::XML::Document.new
            parent = Nokogiri::XML::Node.new 'foo', doc
            doc.root = parent
            rayo_doc = subject.to_rayo(parent)
            rayo_doc.should == parent
          end
>>>>>>> 1cfe2b9e
        end
      end

      describe "from a stanza" do
        let :stanza do
          <<-MESSAGE
<input xmlns="urn:xmpp:rayo:input:1"
       mode="speech"
       terminator="#"
       max-silence="1000"
       recognizer="default"
       language="en-US"
       initial-timeout="2000"
       inter-digit-timeout="2000"
       sensitivity="0.5"
       min-confidence="0.5">
  <grammar content-type="application/grammar+custom">
    <![CDATA[ [5 DIGITS] ]]>
  </grammar>
  <grammar content-type="application/grammar+custom">
    <![CDATA[ [10 DIGITS] ]]>
  </grammar>
</input>
          MESSAGE
        end

        subject { RayoNode.from_xml parse_stanza(stanza).root, '9f00061', '1' }

        it { should be_instance_of Input }

<<<<<<< HEAD
        its(:grammars)            { should be == [Input::Grammar.new(:value => '[5 DIGITS]', :content_type => 'application/grammar+custom'), Input::Grammar.new(:value => '[10 DIGITS]', :content_type => 'application/grammar+custom')] }
=======
        it { p subject.grammar.value }

        its(:grammar)             { should be == Input::Grammar.new(:value => '[5 DIGITS]', :content_type => 'application/grammar+custom') }
>>>>>>> 1cfe2b9e
        its(:mode)                { should be == :speech }
        its(:terminator)          { should be == '#' }
        its(:max_silence)         { should be == 1000 }
        its(:recognizer)          { should be == 'default' }
        its(:language)            { should be == 'en-US' }
        its(:initial_timeout)     { should be == 2000 }
        its(:inter_digit_timeout) { should be == 2000 }
        its(:sensitivity)         { should be == 0.5 }
        its(:min_confidence)      { should be == 0.5 }

        context "without any grammars" do
          let(:stanza) { '<input xmlns="urn:xmpp:rayo:input:1"/>' }
          its(:grammars) { should be == [] }
        end
      end

      def grxml_doc(mode = :dtmf)
        RubySpeech::GRXML.draw :mode => mode.to_s, :root => 'digits' do
          rule id: 'digits' do
            one_of do
              0.upto(1) { |d| item { d.to_s } }
            end
          end
        end
      end

      describe Input::Grammar do
        describe "when not passing a content type" do
          subject { Input::Grammar.new :value => grxml_doc }
          its(:content_type) { should be == 'application/srgs+xml' }
        end

        describe 'with a GRXML grammar' do
          subject { Input::Grammar.new :value => grxml_doc, :content_type => 'application/srgs+xml' }

          its(:content_type) { should be == 'application/srgs+xml' }

          its(:value) { should be == grxml_doc }

          describe "comparison" do
            let(:grammar2) { Input::Grammar.new :value => grxml_doc }
            let(:grammar3) { Input::Grammar.new :value => grxml_doc(:speech) }

            it { should be == grammar2 }
            it { should_not be == grammar3 }
          end
        end

        describe 'with a grammar reference by URL' do
          let(:url) { 'http://foo.com/bar.grxml' }

          subject { Input::Grammar.new :url => url }

          its(:url)           { should be == url }
          its(:content_type)  { should be nil}

          describe "comparison" do
            it "should be the same with the same url" do
              Input::Grammar.new(:url => url).should be == Input::Grammar.new(:url => url)
            end

            it "should be different with a different url" do
              Input::Grammar.new(:url => url).should_not be == Input::Grammar.new(:url => 'http://doo.com/dah')
            end
          end
        end
      end

      describe "actions" do
        let(:mock_client) { mock 'Client' }
        let(:command) { described_class.new grammar: {value: '[5 DIGITS]', content_type: 'application/grammar+custom'} }

        before do
          command.component_id = 'abc123'
          command.target_call_id = '123abc'
          command.client = mock_client
        end

        describe '#stop_action' do
          subject { command.stop_action }

          its(:to_xml) { should be == '<stop xmlns="urn:xmpp:rayo:ext:1"/>' }
          its(:component_id) { should be == 'abc123' }
          its(:target_call_id) { should be == '123abc' }
        end

        describe '#stop!' do
          describe "when the command is executing" do
            before do
              command.request!
              command.execute!
            end

            it "should send its command properly" do
              mock_client.should_receive(:execute_command).with(command.stop_action, :target_call_id => '123abc', :component_id => 'abc123')
              command.stop!
            end
          end

          describe "when the command is not executing" do
            it "should raise an error" do
              lambda { command.stop! }.should raise_error(InvalidActionError, "Cannot stop a Input that is new")
            end
          end
        end
      end

      describe Input::Complete::Match do
        let :nlsml_string do
          '''
<result xmlns="http://www.ietf.org/xml/ns/mrcpv2" grammar="http://flight">
  <interpretation confidence="0.60">
    <input mode="speech">I want to go to Pittsburgh</input>
    <instance>
      <airline>
        <to_city>Pittsburgh</to_city>
      </airline>
    </instance>
  </interpretation>
  <interpretation confidence="0.40">
    <input>I want to go to Stockholm</input>
    <instance>
      <airline>
        <to_city>Stockholm</to_city>
      </airline>
    </instance>
  </interpretation>
</result>
          '''
        end

        let :stanza do
          <<-MESSAGE
<complete xmlns='urn:xmpp:rayo:ext:1'>
  <match xmlns="urn:xmpp:rayo:input:complete:1">
    #{nlsml_string}
  </match>
</complete>
          MESSAGE
        end

<<<<<<< HEAD
        let :expected_nlsml do
          RubySpeech.parse nlsml_string
        end

        subject { RayoNode.import(parse_stanza(stanza).root).reason }
=======
        subject { RayoNode.from_xml(parse_stanza(stanza).root).reason }
>>>>>>> 1cfe2b9e

        it { should be_instance_of Input::Complete::Match }

        its(:name)            { should be == :match }
        its(:nlsml)           { should be == expected_nlsml }
        its(:mode)            { should be == :speech }
        its(:confidence)      { should be == 0.6 }
        its(:interpretation)  { should be == { airline: { to_city: 'Pittsburgh' } } }
        its(:utterance)       { should be == 'I want to go to Pittsburgh' }

        describe "when creating from an NLSML document" do
          subject do
            Input::Complete::Match.new :nlsml => expected_nlsml
          end

          its(:nlsml)           { should be == expected_nlsml }
          its(:mode)            { should be == :speech }
          its(:confidence)      { should be == 0.6 }
          its(:interpretation)  { should be == { airline: { to_city: 'Pittsburgh' } } }
          its(:utterance)       { should be == 'I want to go to Pittsburgh' }
        end

        describe "comparison" do
          context "with the same nlsml" do
            it "should be equal" do
              subject.should == RayoNode.import(parse_stanza(stanza).root).reason
            end
          end

          context "with different nlsml" do
            let :other_stanza do
              <<-MESSAGE
<complete xmlns='urn:xmpp:rayo:ext:1'>
  <match xmlns="urn:xmpp:rayo:input:complete:1">
    <result xmlns="http://www.ietf.org/xml/ns/mrcpv2" grammar="http://flight"/>
  </match>
</complete>
              MESSAGE
            end

            it "should not be equal" do
              subject.should_not == RayoNode.import(parse_stanza(other_stanza).root).reason
            end
          end
        end
      end

      describe Input::Complete::NoMatch do
        let :stanza do
          <<-MESSAGE
<complete xmlns='urn:xmpp:rayo:ext:1'>
  <nomatch xmlns='urn:xmpp:rayo:input:complete:1' />
</complete>
          MESSAGE
        end

        subject { RayoNode.from_xml(parse_stanza(stanza).root).reason }

        it { should be_instance_of Input::Complete::NoMatch }

        its(:name) { should be == :nomatch }
      end

      describe Input::Complete::NoInput do
        let :stanza do
          <<-MESSAGE
<complete xmlns='urn:xmpp:rayo:ext:1'>
  <noinput xmlns='urn:xmpp:rayo:input:complete:1' />
</complete>
          MESSAGE
        end

        subject { RayoNode.from_xml(parse_stanza(stanza).root).reason }

        it { should be_instance_of Input::Complete::NoInput }

        its(:name) { should be == :noinput }
      end
    end
  end
end # Punchblock<|MERGE_RESOLUTION|>--- conflicted
+++ resolved
@@ -34,7 +34,6 @@
         its(:sensitivity)         { should be == 0.5 }
         its(:min_confidence)      { should be == 0.5 }
 
-<<<<<<< HEAD
         context "with multiple grammars" do
           subject do
             Input.new :grammars => [
@@ -57,19 +56,21 @@
         end
 
         context "without any grammars" do
-          subject { Input.new }
+          subject { described_class.new }
 
           its(:grammars) { should == [] }
-=======
+        end
+
         describe "exporting to Rayo" do
           it "should export to XML that can be understood by its parser" do
             new_instance = RayoNode.from_xml subject.to_rayo
             new_instance.should be_instance_of described_class
-            new_instance.grammar.should be == Input::Grammar.new(:value => '[5 DIGITS]', :content_type => 'application/grammar+custom')
+            new_instance.grammars.should be == [Input::Grammar.new(value: '[5 DIGITS]', content_type: 'application/grammar+custom')]
             new_instance.mode.should be == :speech
             new_instance.terminator.should be == '#'
             new_instance.max_silence.should be == 1000
-            new_instance.recognizer.should be == 'en-US'
+            new_instance.recognizer.should be == 'default'
+            new_instance.language.should be == 'en-US'
             new_instance.initial_timeout.should be == 2000
             new_instance.inter_digit_timeout.should be == 2000
             new_instance.sensitivity.should be == 0.5
@@ -88,7 +89,6 @@
             rayo_doc = subject.to_rayo(parent)
             rayo_doc.should == parent
           end
->>>>>>> 1cfe2b9e
         end
       end
 
@@ -119,13 +119,7 @@
 
         it { should be_instance_of Input }
 
-<<<<<<< HEAD
         its(:grammars)            { should be == [Input::Grammar.new(:value => '[5 DIGITS]', :content_type => 'application/grammar+custom'), Input::Grammar.new(:value => '[10 DIGITS]', :content_type => 'application/grammar+custom')] }
-=======
-        it { p subject.grammar.value }
-
-        its(:grammar)             { should be == Input::Grammar.new(:value => '[5 DIGITS]', :content_type => 'application/grammar+custom') }
->>>>>>> 1cfe2b9e
         its(:mode)                { should be == :speech }
         its(:terminator)          { should be == '#' }
         its(:max_silence)         { should be == 1000 }
@@ -267,15 +261,11 @@
           MESSAGE
         end
 
-<<<<<<< HEAD
         let :expected_nlsml do
           RubySpeech.parse nlsml_string
         end
 
-        subject { RayoNode.import(parse_stanza(stanza).root).reason }
-=======
         subject { RayoNode.from_xml(parse_stanza(stanza).root).reason }
->>>>>>> 1cfe2b9e
 
         it { should be_instance_of Input::Complete::Match }
 
@@ -301,7 +291,7 @@
         describe "comparison" do
           context "with the same nlsml" do
             it "should be equal" do
-              subject.should == RayoNode.import(parse_stanza(stanza).root).reason
+              subject.should == RayoNode.from_xml(parse_stanza(stanza).root).reason
             end
           end
 
@@ -317,7 +307,7 @@
             end
 
             it "should not be equal" do
-              subject.should_not == RayoNode.import(parse_stanza(other_stanza).root).reason
+              subject.should_not == RayoNode.from_xml(parse_stanza(other_stanza).root).reason
             end
           end
         end
