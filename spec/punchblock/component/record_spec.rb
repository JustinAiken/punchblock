# encoding: utf-8

require 'spec_helper'

module Punchblock
  module Component
    describe Record do
      it 'registers itself' do
        RayoNode.class_from_registration(:record, 'urn:xmpp:rayo:record:1').should be == described_class
      end

      describe "when setting options in initializer" do
        subject do
          Record.new :format          => 'WAV',
                     :start_beep      => true,
                     :start_paused    => false,
                     :max_duration    => 500000,
                     :initial_timeout => 10000,
                     :final_timeout   => 30000,
                     :direction       => :duplex
        end

        its(:format)          { should be == 'WAV' }
        its(:start_beep)      { should be == true }
        its(:start_paused)    { should be == false }
        its(:max_duration)    { should be == 500000 }
        its(:initial_timeout) { should be == 10000 }
        its(:final_timeout)   { should be == 30000 }
        its(:direction)       { should be == :duplex }

        describe "exporting to Rayo" do
          it "should export to XML that can be understood by its parser" do
            new_instance = RayoNode.from_xml subject.to_rayo
            new_instance.should be_instance_of described_class
            new_instance.format.should be == 'WAV'
            new_instance.start_beep.should be == true
            new_instance.start_paused.should be == false
            new_instance.max_duration.should be == 500000
            new_instance.initial_timeout.should be == 10000
            new_instance.final_timeout.should be == 30000
            new_instance.direction.should be == :duplex
          end

          it "should render to a parent node if supplied" do
            doc = Nokogiri::XML::Document.new
            parent = Nokogiri::XML::Node.new 'foo', doc
            doc.root = parent
            rayo_doc = subject.to_rayo(parent)
            rayo_doc.should == parent
          end
        end
      end

      describe "from a stanza" do
        let :stanza do
          <<-MESSAGE
<record xmlns="urn:xmpp:rayo:record:1"
        format="WAV"
        start-beep="true"
        start-paused="false"
        max-duration="500000"
        initial-timeout="10000"
        direction="duplex"
        final-timeout="30000"/>
          MESSAGE
        end

        subject { RayoNode.from_xml parse_stanza(stanza).root, '9f00061', '1' }

        it { should be_instance_of Record }

        its(:format)          { should be == 'WAV' }
        its(:start_beep)      { should be == true }
        its(:start_paused)    { should be == false }
        its(:max_duration)    { should be == 500000 }
        its(:initial_timeout) { should be == 10000 }
        its(:final_timeout)   { should be == 30000 }
        its(:direction)       { should be == :duplex }
      end

      describe "with a direction" do
        [nil, :duplex, :send, :recv].each do |direction|
          describe direction do
            subject { described_class.new :direction => direction }

            its(:direction) { should be == direction }
          end
        end

        describe "no direction" do
          subject { Record.new }

          its(:direction) { should be_nil }
        end

        describe "blahblahblah" do
          it "should raise an error" do
            expect { described_class.new(:direction => :blahblahblah) }.to raise_error ArgumentError
          end
        end
      end

      describe "actions" do
        let(:mock_client) { mock 'Client' }
        let(:command) { described_class.new }

        before do
          command.component_id = 'abc123'
          command.target_call_id = '123abc'
          command.client = mock_client
        end

        describe '#pause_action' do
          subject { command.pause_action }

          its(:to_xml) { should be == '<pause xmlns="urn:xmpp:rayo:record:1"/>' }
          its(:component_id) { should be == 'abc123' }
          its(:target_call_id) { should be == '123abc' }
        end

        describe '#pause!' do
          describe "when the command is executing" do
            before do
              command.request!
              command.execute!
            end

            it "should send its command properly" do
              mock_client.should_receive(:execute_command).with(command.pause_action, :target_call_id => '123abc', :component_id => 'abc123').and_return true
              command.should_receive :paused!
              command.pause!
            end
          end

          describe "when the command is not executing" do
            it "should raise an error" do
              lambda { command.pause! }.should raise_error(InvalidActionError, "Cannot pause a Record that is not executing")
            end
          end
        end

        describe "#paused!" do
          before do
            subject.request!
            subject.execute!
            subject.paused!
          end

          its(:state_name) { should be == :paused }

          it "should raise a StateMachine::InvalidTransition when received a second time" do
            lambda { subject.paused! }.should raise_error(StateMachine::InvalidTransition)
          end
        end

        describe '#resume_action' do
          subject { command.resume_action }

          its(:to_xml) { should be == '<resume xmlns="urn:xmpp:rayo:record:1"/>' }
          its(:component_id) { should be == 'abc123' }
          its(:target_call_id) { should be == '123abc' }
        end

        describe '#resume!' do
          describe "when the command is paused" do
            before do
              command.request!
              command.execute!
              command.paused!
            end

            it "should send its command properly" do
              mock_client.should_receive(:execute_command).with(command.resume_action, :target_call_id => '123abc', :component_id => 'abc123').and_return true
              command.should_receive :resumed!
              command.resume!
            end
          end

          describe "when the command is not paused" do
            it "should raise an error" do
              lambda { command.resume! }.should raise_error(InvalidActionError, "Cannot resume a Record that is not paused.")
            end
          end
        end

        describe "#resumed!" do
          before do
            subject.request!
            subject.execute!
            subject.paused!
            subject.resumed!
          end

          its(:state_name) { should be == :executing }

          it "should raise a StateMachine::InvalidTransition when received a second time" do
            lambda { subject.resumed! }.should raise_error(StateMachine::InvalidTransition)
          end
        end

          context "direct recording accessors" do
            let :stanza do
          <<-MESSAGE
<complete xmlns='urn:xmpp:rayo:ext:1'>
<success xmlns='urn:xmpp:rayo:record:complete:1'/>
<recording xmlns='urn:xmpp:rayo:record:complete:1' uri="file:/tmp/rayo7451601434771683422.mp3" duration="34000" size="23450"/>
</complete>
          MESSAGE
            end
            let(:event) { RayoNode.from_xml(parse_stanza(stanza).root) }

            before do
              subject.request!
              subject.execute!
              subject.add_event event
            end

            describe "#recording" do
              it "should be a Punchblock::Component::Record::Recording" do
                subject.recording.should be_a Punchblock::Component::Record::Recording
              end
            end

            describe "#recording_uri" do
              it "should be the recording URI set earlier" do
                subject.recording_uri.should be == "file:/tmp/rayo7451601434771683422.mp3"
              end
            end
          end

        describe '#stop_action' do
          subject { command.stop_action }

          its(:to_xml) { should be == '<stop xmlns="urn:xmpp:rayo:ext:1"/>' }
          its(:component_id) { should be == 'abc123' }
          its(:target_call_id) { should be == '123abc' }
        end

        describe '#stop!' do
          describe "when the command is executing" do
            before do
              command.request!
              command.execute!
            end

            it "should send its command properly" do
              mock_client.should_receive(:execute_command).with(command.stop_action, :target_call_id => '123abc', :component_id => 'abc123')
              command.stop!
            end
          end

          describe "when the command is not executing" do
            it "should raise an error" do
              lambda { command.stop! }.should raise_error(InvalidActionError, "Cannot stop a Record that is new")
            end
          end
        end
      end

      {
        Record::Complete::MaxDuration => :'max-duration',
        Record::Complete::InitialTimeout => :'initial-timeout',
        Record::Complete::FinalTimeout => :'final-timeout',
      }.each do |klass, element_name|
        describe klass do
          let :stanza do
            <<-MESSAGE
  <complete xmlns='urn:xmpp:rayo:ext:1'>
  <#{element_name} xmlns='urn:xmpp:rayo:record:complete:1'/>
  <recording xmlns='urn:xmpp:rayo:record:complete:1' uri="file:/tmp/rayo7451601434771683422.mp3" duration="34000" size="23450"/>
  </complete>
            MESSAGE
          end

<<<<<<< HEAD
          describe "#reason" do
            subject { RayoNode.import(parse_stanza(stanza).root).reason }
=======
        describe "#reason" do
          subject { RayoNode.from_xml(parse_stanza(stanza).root).reason }
>>>>>>> 1cfe2b9e

            it { should be_instance_of klass }

            its(:name)  { should be == element_name }
          end

<<<<<<< HEAD
          describe "#recording" do
            subject { RayoNode.import(parse_stanza(stanza).root).recording }
=======
        describe "#recording" do
          subject { RayoNode.from_xml(parse_stanza(stanza).root).recording }
>>>>>>> 1cfe2b9e

            it { should be_instance_of Record::Recording }
            its(:uri)       { should be == "file:/tmp/rayo7451601434771683422.mp3" }
            its(:duration)  { should be == 34000 }
            its(:size)      { should be == 23450 }
          end
        end
      end

      describe Event::Complete::Stop do
        let :stanza do
          <<-MESSAGE
<complete xmlns='urn:xmpp:rayo:ext:1'>
<stop xmlns='urn:xmpp:rayo:ext:complete:1' />
<recording xmlns='urn:xmpp:rayo:record:complete:1' uri="file:/tmp/rayo7451601434771683422.mp3"/>
</complete>
          MESSAGE
        end

        describe "#reason" do
          subject { RayoNode.from_xml(parse_stanza(stanza).root).reason }

          it { should be_instance_of Event::Complete::Stop }

          its(:name)  { should be == :stop }
        end

        describe "#recording" do
          subject { RayoNode.from_xml(parse_stanza(stanza).root).recording }

          it { should be_instance_of Record::Recording }
          its(:uri) { should be == "file:/tmp/rayo7451601434771683422.mp3" }
        end
      end

      describe Event::Complete::Hangup do
        let :stanza do
          <<-MESSAGE
<complete xmlns='urn:xmpp:rayo:ext:1'>
<hangup xmlns='urn:xmpp:rayo:ext:complete:1' />
<recording xmlns='urn:xmpp:rayo:record:complete:1' uri="file:/tmp/rayo7451601434771683422.mp3"/>
</complete>
          MESSAGE
        end

        describe "#reason" do
          subject { RayoNode.from_xml(parse_stanza(stanza).root).reason }

          it { should be_instance_of Event::Complete::Hangup }

          its(:name)  { should be == :hangup }
        end

        describe "#recording" do
          subject { RayoNode.from_xml(parse_stanza(stanza).root).recording }

          it { should be_instance_of Record::Recording }
          its(:uri) { should be == "file:/tmp/rayo7451601434771683422.mp3" }
        end
      end
    end
  end
end # Punchblock<|MERGE_RESOLUTION|>--- conflicted
+++ resolved
@@ -272,26 +272,16 @@
             MESSAGE
           end
 
-<<<<<<< HEAD
           describe "#reason" do
-            subject { RayoNode.import(parse_stanza(stanza).root).reason }
-=======
-        describe "#reason" do
-          subject { RayoNode.from_xml(parse_stanza(stanza).root).reason }
->>>>>>> 1cfe2b9e
+            subject { RayoNode.from_xml(parse_stanza(stanza).root).reason }
 
             it { should be_instance_of klass }
 
             its(:name)  { should be == element_name }
           end
 
-<<<<<<< HEAD
           describe "#recording" do
-            subject { RayoNode.import(parse_stanza(stanza).root).recording }
-=======
-        describe "#recording" do
-          subject { RayoNode.from_xml(parse_stanza(stanza).root).recording }
->>>>>>> 1cfe2b9e
+            subject { RayoNode.from_xml(parse_stanza(stanza).root).recording }
 
             it { should be_instance_of Record::Recording }
             its(:uri)       { should be == "file:/tmp/rayo7451601434771683422.mp3" }
