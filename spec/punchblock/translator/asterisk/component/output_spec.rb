# encoding: utf-8

require 'spec_helper'

module Punchblock
  module Translator
    class Asterisk
      module Component
        describe Output do
          let(:connection) do
            mock_connection_with_event_handler do |event|
              original_command.add_event event
            end
          end
          let(:media_engine)  { nil }
          let(:translator)    { Punchblock::Translator::Asterisk.new mock('AMI'), connection, media_engine }
          let(:mock_call)     { Punchblock::Translator::Asterisk::Call.new 'foo', translator }

          let :original_command do
            Punchblock::Component::Output.new command_options
          end

          let :ssml_doc do
            RubySpeech::SSML.draw do
              say_as(:interpret_as => :cardinal) { 'FOO' }
            end
          end

          let :command_options do
            { :ssml => ssml_doc }
          end

          subject { Output.new original_command, mock_call }

          describe '#execute' do
            before { original_command.request! }

            it "calls answer_if_not_answered on the call" do
              mock_call.expects :answer_if_not_answered
              subject.execute
            end

            before { mock_call.stubs :answer_if_not_answered }

            context 'with a media engine of :swift' do
              let(:media_engine) { :swift }

              let(:audio_filename) { 'http://foo.com/bar.mp3' }

              let :ssml_doc do
                RubySpeech::SSML.draw do
                  audio :src => audio_filename
                  say_as(:interpret_as => :cardinal) { 'FOO' }
                end
              end

              let(:command_opts) { {} }

              let :command_options do
                { :ssml => ssml_doc }.merge(command_opts)
              end

              def ssml_with_options(prefix = '', postfix = '')
                base_doc = ssml_doc.to_s.squish.gsub(/["\\]/) { |m| "\\#{m}" }
                prefix + base_doc + postfix
              end

              it "should execute Swift" do
                mock_call.expects(:send_agi_action!).once.with 'EXEC Swift', ssml_with_options
                subject.execute
              end

              it 'should send a complete event when Swift completes' do
                def mock_call.send_agi_action!(*args, &block)
                  block.call Punchblock::Component::Asterisk::AGI::Command::Complete::Success.new(:code => 200, :result => 1)
                end
                subject.execute
                original_command.complete_event(0.1).reason.should be_a Punchblock::Component::Output::Complete::Success
              end

              describe 'interrupt_on' do
                context "set to nil" do
                  let(:command_opts) { { :interrupt_on => nil } }
                  it "should not add interrupt arguments" do
                    mock_call.expects(:send_agi_action!).once.with 'EXEC Swift', ssml_with_options
                    subject.execute
                  end
                end

                context "set to :any" do
                  let(:command_opts) { { :interrupt_on => :any } }
                  it "should add the interrupt options to the argument" do
                    mock_call.expects(:send_agi_action!).once.with 'EXEC Swift', ssml_with_options('', '|1|1')
                    subject.execute
                  end
                end

                context "set to :dtmf" do
                  let(:command_opts) { { :interrupt_on => :dtmf } }
                  it "should add the interrupt options to the argument" do
                    mock_call.expects(:send_agi_action!).once.with 'EXEC Swift', ssml_with_options('', '|1|1')
                    subject.execute
                  end
                end

                context "set to :speech" do
                  let(:command_opts) { { :interrupt_on => :speech } }
                  it "should return an error and not execute any actions" do
                    subject.execute
<<<<<<< HEAD
                    error = ProtocolError.new 'option error', 'An interrupt-on value of speech is unsupported.'
                    original_command.response(0.1).should be == error
=======
                    error = ProtocolError.new.setup 'option error', 'An interrupt-on value of speech is unsupported.'
                    command.response(0.1).should be == error
>>>>>>> 6faed339
                  end
                end
              end

              describe 'voice' do
                context "set to nil" do
                  let(:command_opts) { { :voice => nil } }
                  it "should not add a voice at the beginning of the argument" do
                    mock_call.expects(:send_agi_action!).once.with 'EXEC Swift', ssml_with_options
                    subject.execute
                  end
                end

                context "set to Leonard" do
                  let(:command_opts) { { :voice => "Leonard" } }
                  it "should add a voice at the beginning of the argument" do
                    mock_call.expects(:send_agi_action!).once.with 'EXEC Swift', ssml_with_options('Leonard^', '')
                    subject.execute
                  end
                end

              end
            end

            context 'with a media engine of :unimrcp' do
              let(:media_engine) { :unimrcp }

              let(:audio_filename) { 'http://foo.com/bar.mp3' }

              let :ssml_doc do
                RubySpeech::SSML.draw do
                  audio :src => audio_filename
                  say_as(:interpret_as => :cardinal) { 'FOO' }
                end
              end

              let(:command_opts) { {} }

              let :command_options do
                { :ssml => ssml_doc }.merge(command_opts)
              end

              def expect_mrcpsynth_with_options(options)
                mock_call.expects(:send_agi_action!).once.with do |*args|
                  args[0].should be == 'EXEC MRCPSynth'
                  args[2].should match options
                end
              end

              it "should execute MRCPSynth" do
                mock_call.expects(:send_agi_action!).once.with 'EXEC MRCPSynth', ssml_doc.to_s.squish.gsub(/["\\]/) { |m| "\\#{m}" }, ''
                subject.execute
              end

              it 'should send a complete event when MRCPSynth completes' do
                def mock_call.send_agi_action!(*args, &block)
                  block.call Punchblock::Component::Asterisk::AGI::Command::Complete::Success.new(:code => 200, :result => 1)
                end
                subject.execute
                original_command.complete_event(0.1).reason.should be_a Punchblock::Component::Output::Complete::Success
              end

              describe 'ssml' do
                context 'unset' do
                  let(:command_opts) { { :ssml => nil } }
                  it "should return an error and not execute any actions" do
                    subject.execute
<<<<<<< HEAD
                    error = ProtocolError.new 'option error', 'An SSML document is required.'
                    original_command.response(0.1).should be == error
=======
                    error = ProtocolError.new.setup 'option error', 'An SSML document is required.'
                    command.response(0.1).should be == error
>>>>>>> 6faed339
                  end
                end
              end

              describe 'start-offset' do
                context 'unset' do
                  let(:command_opts) { { :start_offset => nil } }
                  it 'should not pass any options to MRCPSynth' do
                    expect_mrcpsynth_with_options(//)
                    subject.execute
                  end
                end

                context 'set' do
                  let(:command_opts) { { :start_offset => 10 } }
                  it "should return an error and not execute any actions" do
                    subject.execute
<<<<<<< HEAD
                    error = ProtocolError.new 'option error', 'A start_offset value is unsupported on Asterisk.'
                    original_command.response(0.1).should be == error
=======
                    error = ProtocolError.new.setup 'option error', 'A start_offset value is unsupported on Asterisk.'
                    command.response(0.1).should be == error
>>>>>>> 6faed339
                  end
                end
              end

              describe 'start-paused' do
                context 'false' do
                  let(:command_opts) { { :start_paused => false } }
                  it 'should not pass any options to MRCPSynth' do
                    expect_mrcpsynth_with_options(//)
                    subject.execute
                  end
                end

                context 'true' do
                  let(:command_opts) { { :start_paused => true } }
                  it "should return an error and not execute any actions" do
                    subject.execute
<<<<<<< HEAD
                    error = ProtocolError.new 'option error', 'A start_paused value is unsupported on Asterisk.'
                    original_command.response(0.1).should be == error
=======
                    error = ProtocolError.new.setup 'option error', 'A start_paused value is unsupported on Asterisk.'
                    command.response(0.1).should be == error
>>>>>>> 6faed339
                  end
                end
              end

              describe 'repeat-interval' do
                context 'unset' do
                  let(:command_opts) { { :repeat_interval => nil } }
                  it 'should not pass any options to MRCPSynth' do
                    expect_mrcpsynth_with_options(//)
                    subject.execute
                  end
                end

                context 'set' do
                  let(:command_opts) { { :repeat_interval => 10 } }
                  it "should return an error and not execute any actions" do
                    subject.execute
<<<<<<< HEAD
                    error = ProtocolError.new 'option error', 'A repeat_interval value is unsupported on Asterisk.'
                    original_command.response(0.1).should be == error
=======
                    error = ProtocolError.new.setup 'option error', 'A repeat_interval value is unsupported on Asterisk.'
                    command.response(0.1).should be == error
>>>>>>> 6faed339
                  end
                end
              end

              describe 'repeat-times' do
                context 'unset' do
                  let(:command_opts) { { :repeat_times => nil } }
                  it 'should not pass any options to MRCPSynth' do
                    expect_mrcpsynth_with_options(//)
                    subject.execute
                  end
                end

                context 'set' do
                  let(:command_opts) { { :repeat_times => 2 } }
                  it "should return an error and not execute any actions" do
                    subject.execute
<<<<<<< HEAD
                    error = ProtocolError.new 'option error', 'A repeat_times value is unsupported on Asterisk.'
                    original_command.response(0.1).should be == error
=======
                    error = ProtocolError.new.setup 'option error', 'A repeat_times value is unsupported on Asterisk.'
                    command.response(0.1).should be == error
>>>>>>> 6faed339
                  end
                end
              end

              describe 'max-time' do
                context 'unset' do
                  let(:command_opts) { { :max_time => nil } }
                  it 'should not pass any options to MRCPSynth' do
                    expect_mrcpsynth_with_options(//)
                    subject.execute
                  end
                end

                context 'set' do
                  let(:command_opts) { { :max_time => 30 } }
                  it "should return an error and not execute any actions" do
                    subject.execute
<<<<<<< HEAD
                    error = ProtocolError.new 'option error', 'A max_time value is unsupported on Asterisk.'
                    original_command.response(0.1).should be == error
=======
                    error = ProtocolError.new.setup 'option error', 'A max_time value is unsupported on Asterisk.'
                    command.response(0.1).should be == error
>>>>>>> 6faed339
                  end
                end
              end

              describe 'voice' do
                context 'unset' do
                  let(:command_opts) { { :voice => nil } }
                  it 'should not pass the v option to MRCPSynth' do
                    expect_mrcpsynth_with_options(//)
                    subject.execute
                  end
                end

                context 'set' do
                  let(:command_opts) { { :voice => 'alison' } }
                  it 'should pass the v option to MRCPSynth' do
                    expect_mrcpsynth_with_options(/v=alison/)
                    subject.execute
                  end
                end
              end

              describe 'interrupt_on' do
                context "set to nil" do
                  let(:command_opts) { { :interrupt_on => nil } }
                  it "should not pass the i option to MRCPSynth" do
                    expect_mrcpsynth_with_options(//)
                    subject.execute
                  end
                end

                context "set to :any" do
                  let(:command_opts) { { :interrupt_on => :any } }
                  it "should pass the i option to MRCPSynth" do
                    expect_mrcpsynth_with_options(/i=any/)
                    subject.execute
                  end
                end

                context "set to :dtmf" do
                  let(:command_opts) { { :interrupt_on => :dtmf } }
                  it "should pass the i option to MRCPSynth" do
                    expect_mrcpsynth_with_options(/i=any/)
                    subject.execute
                  end
                end

                context "set to :speech" do
                  let(:command_opts) { { :interrupt_on => :speech } }
                  it "should return an error and not execute any actions" do
                    subject.execute
<<<<<<< HEAD
                    error = ProtocolError.new 'option error', 'An interrupt-on value of speech is unsupported.'
                    original_command.response(0.1).should be == error
=======
                    error = ProtocolError.new.setup 'option error', 'An interrupt-on value of speech is unsupported.'
                    command.response(0.1).should be == error
>>>>>>> 6faed339
                  end
                end
              end
            end

            context 'with a media engine of :asterisk' do
              let(:media_engine) { :asterisk }

              def expect_stream_file_with_options(options = nil)
                mock_call.expects(:send_agi_action!).once.with 'STREAM FILE', audio_filename, options do |*args|
                  args[2].should be == options
                  subject.continue!
                  true
                end
              end

              let(:audio_filename) { 'http://foo.com/bar.mp3' }

              let :ssml_doc do
                RubySpeech::SSML.draw do
                  audio :src => audio_filename
                end
              end

              let(:command_opts) { {} }

              let :command_options do
                { :ssml => ssml_doc }.merge(command_opts)
              end

              let :original_command do
                Punchblock::Component::Output.new command_options
              end

              describe 'ssml' do
                context 'unset' do
                  let(:command_opts) { { :ssml => nil } }
                  it "should return an error and not execute any actions" do
                    subject.execute
<<<<<<< HEAD
                    error = ProtocolError.new 'option error', 'An SSML document is required.'
                    original_command.response(0.1).should be == error
=======
                    error = ProtocolError.new.setup 'option error', 'An SSML document is required.'
                    command.response(0.1).should be == error
>>>>>>> 6faed339
                  end
                end

                context 'with a single audio SSML node' do
                  let(:audio_filename) { 'http://foo.com/bar.mp3' }
                  let :command_options do
                    {
                      :ssml => RubySpeech::SSML.draw { audio :src => audio_filename }
                    }
                  end

                  it 'should playback the audio file using STREAM FILE' do
                    expect_stream_file_with_options
                    subject.execute
                  end

                  it 'should send a complete event when the file finishes playback' do
                    def mock_call.send_agi_action!(*args, &block)
                      block.call Punchblock::Component::Asterisk::AGI::Command::Complete::Success.new(:code => 200, :result => 1)
                    end
                    subject.execute
                    original_command.complete_event(0.1).reason.should be_a Punchblock::Component::Output::Complete::Success
                  end
                end

                context 'with a single text node without spaces' do
                  let(:audio_filename) { 'tt-monkeys' }
                  let :command_options do
                    {
                      :ssml => RubySpeech::SSML.draw { string audio_filename }
                    }
                  end

                  it 'should playback the audio file using STREAM FILE' do
                    expect_stream_file_with_options
                    subject.execute
                  end

                  it 'should send a complete event when the file finishes playback' do
                    def mock_call.send_agi_action!(*args, &block)
                      block.call Punchblock::Component::Asterisk::AGI::Command::Complete::Success.new(:code => 200, :result => 1)
                    end
                    subject.execute
                    command.complete_event(0.1).reason.should be_a Punchblock::Component::Output::Complete::Success
                  end
                end

                context 'with multiple audio SSML nodes' do
                  let(:audio_filename1) { 'http://foo.com/bar.mp3' }
                  let(:audio_filename2) { 'http://foo.com/baz.mp3' }
                  let :command_options do
                    {
                      :ssml => RubySpeech::SSML.draw do
                        audio :src => audio_filename1
                        audio :src => audio_filename2
                      end
                    }
                  end

                  it 'should playback each audio file using STREAM FILE' do
                    latch = CountDownLatch.new 2
                    mock_call.expects(:send_agi_action!).once.with 'STREAM FILE', audio_filename1, nil do
                      subject.continue
                      latch.countdown!
                    end
                    mock_call.expects(:send_agi_action!).once.with 'STREAM FILE', audio_filename2, nil do
                      subject.continue
                      latch.countdown!
                    end
                    subject.execute
                    latch.wait 2
                    sleep 2
                  end

                  it 'should send a complete event after the final file has finished playback' do
                    def mock_call.send_agi_action!(*args, &block)
                      block.call Punchblock::Component::Asterisk::AGI::Command::Complete::Success.new(:code => 200, :result => 1)
                    end
                    original_command.expects(:add_event).once.with do |e|
                      e.reason.should be_a Punchblock::Component::Output::Complete::Success
                    end
                    subject.execute
                  end
                end

                context "with an SSML document containing elements other than <audio/>" do
                  let :command_options do
                    {
                      :ssml => RubySpeech::SSML.draw do
                        string "Foo Bar"
                      end
                    }
                  end

                  it "should return an unrenderable document error" do
                    subject.execute
<<<<<<< HEAD
                    error = ProtocolError.new 'unrenderable document error', 'The provided document could not be rendered.'
                    original_command.response(0.1).should be == error
=======
                    error = ProtocolError.new.setup 'unrenderable document error', 'The provided document could not be rendered.'
                    command.response(0.1).should be == error
>>>>>>> 6faed339
                  end
                end
              end

              describe 'start-offset' do
                context 'unset' do
                  let(:command_opts) { { :start_offset => nil } }
                  it 'should not pass any options to STREAM FILE' do
                    expect_stream_file_with_options
                    subject.execute
                  end
                end

                context 'set' do
                  let(:command_opts) { { :start_offset => 10 } }
                  it "should return an error and not execute any actions" do
                    subject.execute
<<<<<<< HEAD
                    error = ProtocolError.new 'option error', 'A start_offset value is unsupported on Asterisk.'
                    original_command.response(0.1).should be == error
=======
                    error = ProtocolError.new.setup 'option error', 'A start_offset value is unsupported on Asterisk.'
                    command.response(0.1).should be == error
>>>>>>> 6faed339
                  end
                end
              end

              describe 'start-paused' do
                context 'false' do
                  let(:command_opts) { { :start_paused => false } }
                  it 'should not pass any options to STREAM FILE' do
                    expect_stream_file_with_options
                    subject.execute
                  end
                end

                context 'true' do
                  let(:command_opts) { { :start_paused => true } }
                  it "should return an error and not execute any actions" do
                    subject.execute
<<<<<<< HEAD
                    error = ProtocolError.new 'option error', 'A start_paused value is unsupported on Asterisk.'
                    original_command.response(0.1).should be == error
=======
                    error = ProtocolError.new.setup 'option error', 'A start_paused value is unsupported on Asterisk.'
                    command.response(0.1).should be == error
>>>>>>> 6faed339
                  end
                end
              end

              describe 'repeat-interval' do
                context 'unset' do
                  let(:command_opts) { { :repeat_interval => nil } }
                  it 'should not pass any options to STREAM FILE' do
                    expect_stream_file_with_options
                    subject.execute
                  end
                end

                context 'set' do
                  let(:command_opts) { { :repeat_interval => 10 } }
                  it "should return an error and not execute any actions" do
                    subject.execute
<<<<<<< HEAD
                    error = ProtocolError.new 'option error', 'A repeat_interval value is unsupported on Asterisk.'
                    original_command.response(0.1).should be == error
=======
                    error = ProtocolError.new.setup 'option error', 'A repeat_interval value is unsupported on Asterisk.'
                    command.response(0.1).should be == error
>>>>>>> 6faed339
                  end
                end
              end

              describe 'repeat-times' do
                context 'unset' do
                  let(:command_opts) { { :repeat_times => nil } }
                  it 'should not pass any options to STREAM FILE' do
                    expect_stream_file_with_options
                    subject.execute
                  end
                end

                context 'set' do
                  let(:command_opts) { { :repeat_times => 2 } }
                  it "should return an error and not execute any actions" do
                    subject.execute
<<<<<<< HEAD
                    error = ProtocolError.new 'option error', 'A repeat_times value is unsupported on Asterisk.'
                    original_command.response(0.1).should be == error
=======
                    error = ProtocolError.new.setup 'option error', 'A repeat_times value is unsupported on Asterisk.'
                    command.response(0.1).should be == error
>>>>>>> 6faed339
                  end
                end
              end

              describe 'max-time' do
                context 'unset' do
                  let(:command_opts) { { :max_time => nil } }
                  it 'should not pass any options to STREAM FILE' do
                    expect_stream_file_with_options
                    subject.execute
                  end
                end

                context 'set' do
                  let(:command_opts) { { :max_time => 30 } }
                  it "should return an error and not execute any actions" do
                    subject.execute
<<<<<<< HEAD
                    error = ProtocolError.new 'option error', 'A max_time value is unsupported on Asterisk.'
                    original_command.response(0.1).should be == error
=======
                    error = ProtocolError.new.setup 'option error', 'A max_time value is unsupported on Asterisk.'
                    command.response(0.1).should be == error
>>>>>>> 6faed339
                  end
                end
              end

              describe 'voice' do
                context 'unset' do
                  let(:command_opts) { { :voice => nil } }
                  it 'should not pass the v option to STREAM FILE' do
                    expect_stream_file_with_options
                    subject.execute
                  end
                end

                context 'set' do
                  let(:command_opts) { { :voice => 'alison' } }
                  it "should return an error and not execute any actions" do
                    subject.execute
<<<<<<< HEAD
                    error = ProtocolError.new 'option error', 'A voice value is unsupported on Asterisk.'
                    original_command.response(0.1).should be == error
=======
                    error = ProtocolError.new.setup 'option error', 'A voice value is unsupported on Asterisk.'
                    command.response(0.1).should be == error
>>>>>>> 6faed339
                  end
                end
              end

              describe 'interrupt_on' do
                context "set to nil" do
                  let(:command_opts) { { :interrupt_on => nil } }
                  it "should not pass any digits to STREAM FILE" do
                    expect_stream_file_with_options
                    subject.execute
                  end
                end

                context "set to :any" do
                  let(:command_opts) { { :interrupt_on => :any } }
                  it "should pass all digits to STREAM FILE" do
                    expect_stream_file_with_options '0123456789*#'
                    subject.execute
                  end
                end

                context "set to :dtmf" do
                  let(:command_opts) { { :interrupt_on => :dtmf } }
                  it "should pass all digits to STREAM FILE" do
                    expect_stream_file_with_options '0123456789*#'
                    subject.execute
                  end
                end

                context "set to :speech" do
                  let(:command_opts) { { :interrupt_on => :speech } }
                  it "should return an error and not execute any actions" do
                    subject.execute
<<<<<<< HEAD
                    error = ProtocolError.new 'option error', 'An interrupt-on value of speech is unsupported.'
                    original_command.response(0.1).should be == error
=======
                    error = ProtocolError.new.setup 'option error', 'An interrupt-on value of speech is unsupported.'
                    command.response(0.1).should be == error
>>>>>>> 6faed339
                  end
                end
              end
            end
          end
          
          describe "#execute_command" do
            context "with a command it does not understand" do
              let(:command) { Punchblock::Component::Output::Pause.new }

              before { command.request! }
              it "returns a ProtocolError response" do
                subject.execute_command command
                command.response(0.1).should be_a ProtocolError
              end
            end

            context "with a Stop command" do
              let(:command) { Punchblock::Component::Stop.new }
              let(:reason) { original_command.complete_event(5).reason }
              let(:channel) { "SIP/1234-00000000" }
              let :ami_event do
                RubyAMI::Event.new('AsyncAGI').tap do |e|
                  e['SubEvent'] = "Start"
                  e['Channel']  = channel
                  e['Env']      = "agi_request%3A%20async%0Aagi_channel%3A%20SIP%2F1234-00000000%0Aagi_language%3A%20en%0Aagi_type%3A%20SIP%0Aagi_uniqueid%3A%201320835995.0%0Aagi_version%3A%201.8.4.1%0Aagi_callerid%3A%205678%0Aagi_calleridname%3A%20Jane%20Smith%0Aagi_callingpres%3A%200%0Aagi_callingani2%3A%200%0Aagi_callington%3A%200%0Aagi_callingtns%3A%200%0Aagi_dnid%3A%201000%0Aagi_rdnis%3A%20unknown%0Aagi_context%3A%20default%0Aagi_extension%3A%201000%0Aagi_priority%3A%201%0Aagi_enhanced%3A%200.0%0Aagi_accountcode%3A%20%0Aagi_threadid%3A%204366221312%0A%0A"
                end
              end

              before do
                command.request!
                original_command.request!
                original_command.execute!
              end

              it "sets the command response to true" do
                mock_call.expects(:redirect_back)
                subject.execute_command command
                command.response(0.1).should be == true
              end

              it "sends the correct complete event" do
                mock_call.expects(:redirect_back)
                subject.execute_command command
                original_command.should_not be_complete
                mock_call.process_ami_event! ami_event
                reason.should be_a Punchblock::Event::Complete::Stop
                original_command.should be_complete
              end

              it "redirects the call by unjoining it" do
                mock_call.expects(:redirect_back).with(nil)
                subject.execute_command command
              end
            end
          end

        end
      end
    end
  end
end<|MERGE_RESOLUTION|>--- conflicted
+++ resolved
@@ -107,13 +107,8 @@
                   let(:command_opts) { { :interrupt_on => :speech } }
                   it "should return an error and not execute any actions" do
                     subject.execute
-<<<<<<< HEAD
-                    error = ProtocolError.new 'option error', 'An interrupt-on value of speech is unsupported.'
-                    original_command.response(0.1).should be == error
-=======
                     error = ProtocolError.new.setup 'option error', 'An interrupt-on value of speech is unsupported.'
-                    command.response(0.1).should be == error
->>>>>>> 6faed339
+                    original_command.response(0.1).should be == error
                   end
                 end
               end
@@ -181,13 +176,8 @@
                   let(:command_opts) { { :ssml => nil } }
                   it "should return an error and not execute any actions" do
                     subject.execute
-<<<<<<< HEAD
-                    error = ProtocolError.new 'option error', 'An SSML document is required.'
-                    original_command.response(0.1).should be == error
-=======
                     error = ProtocolError.new.setup 'option error', 'An SSML document is required.'
-                    command.response(0.1).should be == error
->>>>>>> 6faed339
+                    original_command.response(0.1).should be == error
                   end
                 end
               end
@@ -205,13 +195,8 @@
                   let(:command_opts) { { :start_offset => 10 } }
                   it "should return an error and not execute any actions" do
                     subject.execute
-<<<<<<< HEAD
-                    error = ProtocolError.new 'option error', 'A start_offset value is unsupported on Asterisk.'
-                    original_command.response(0.1).should be == error
-=======
                     error = ProtocolError.new.setup 'option error', 'A start_offset value is unsupported on Asterisk.'
-                    command.response(0.1).should be == error
->>>>>>> 6faed339
+                    original_command.response(0.1).should be == error
                   end
                 end
               end
@@ -229,13 +214,8 @@
                   let(:command_opts) { { :start_paused => true } }
                   it "should return an error and not execute any actions" do
                     subject.execute
-<<<<<<< HEAD
-                    error = ProtocolError.new 'option error', 'A start_paused value is unsupported on Asterisk.'
-                    original_command.response(0.1).should be == error
-=======
                     error = ProtocolError.new.setup 'option error', 'A start_paused value is unsupported on Asterisk.'
-                    command.response(0.1).should be == error
->>>>>>> 6faed339
+                    original_command.response(0.1).should be == error
                   end
                 end
               end
@@ -253,13 +233,8 @@
                   let(:command_opts) { { :repeat_interval => 10 } }
                   it "should return an error and not execute any actions" do
                     subject.execute
-<<<<<<< HEAD
-                    error = ProtocolError.new 'option error', 'A repeat_interval value is unsupported on Asterisk.'
-                    original_command.response(0.1).should be == error
-=======
                     error = ProtocolError.new.setup 'option error', 'A repeat_interval value is unsupported on Asterisk.'
-                    command.response(0.1).should be == error
->>>>>>> 6faed339
+                    original_command.response(0.1).should be == error
                   end
                 end
               end
@@ -277,13 +252,8 @@
                   let(:command_opts) { { :repeat_times => 2 } }
                   it "should return an error and not execute any actions" do
                     subject.execute
-<<<<<<< HEAD
-                    error = ProtocolError.new 'option error', 'A repeat_times value is unsupported on Asterisk.'
-                    original_command.response(0.1).should be == error
-=======
                     error = ProtocolError.new.setup 'option error', 'A repeat_times value is unsupported on Asterisk.'
-                    command.response(0.1).should be == error
->>>>>>> 6faed339
+                    original_command.response(0.1).should be == error
                   end
                 end
               end
@@ -301,13 +271,8 @@
                   let(:command_opts) { { :max_time => 30 } }
                   it "should return an error and not execute any actions" do
                     subject.execute
-<<<<<<< HEAD
-                    error = ProtocolError.new 'option error', 'A max_time value is unsupported on Asterisk.'
-                    original_command.response(0.1).should be == error
-=======
                     error = ProtocolError.new.setup 'option error', 'A max_time value is unsupported on Asterisk.'
-                    command.response(0.1).should be == error
->>>>>>> 6faed339
+                    original_command.response(0.1).should be == error
                   end
                 end
               end
@@ -359,13 +324,8 @@
                   let(:command_opts) { { :interrupt_on => :speech } }
                   it "should return an error and not execute any actions" do
                     subject.execute
-<<<<<<< HEAD
-                    error = ProtocolError.new 'option error', 'An interrupt-on value of speech is unsupported.'
-                    original_command.response(0.1).should be == error
-=======
                     error = ProtocolError.new.setup 'option error', 'An interrupt-on value of speech is unsupported.'
-                    command.response(0.1).should be == error
->>>>>>> 6faed339
+                    original_command.response(0.1).should be == error
                   end
                 end
               end
@@ -405,13 +365,8 @@
                   let(:command_opts) { { :ssml => nil } }
                   it "should return an error and not execute any actions" do
                     subject.execute
-<<<<<<< HEAD
-                    error = ProtocolError.new 'option error', 'An SSML document is required.'
-                    original_command.response(0.1).should be == error
-=======
                     error = ProtocolError.new.setup 'option error', 'An SSML document is required.'
-                    command.response(0.1).should be == error
->>>>>>> 6faed339
+                    original_command.response(0.1).should be == error
                   end
                 end
 
@@ -455,7 +410,7 @@
                       block.call Punchblock::Component::Asterisk::AGI::Command::Complete::Success.new(:code => 200, :result => 1)
                     end
                     subject.execute
-                    command.complete_event(0.1).reason.should be_a Punchblock::Component::Output::Complete::Success
+                    original_command.complete_event(0.1).reason.should be_a Punchblock::Component::Output::Complete::Success
                   end
                 end
 
@@ -508,13 +463,8 @@
 
                   it "should return an unrenderable document error" do
                     subject.execute
-<<<<<<< HEAD
-                    error = ProtocolError.new 'unrenderable document error', 'The provided document could not be rendered.'
-                    original_command.response(0.1).should be == error
-=======
                     error = ProtocolError.new.setup 'unrenderable document error', 'The provided document could not be rendered.'
-                    command.response(0.1).should be == error
->>>>>>> 6faed339
+                    original_command.response(0.1).should be == error
                   end
                 end
               end
@@ -532,13 +482,8 @@
                   let(:command_opts) { { :start_offset => 10 } }
                   it "should return an error and not execute any actions" do
                     subject.execute
-<<<<<<< HEAD
-                    error = ProtocolError.new 'option error', 'A start_offset value is unsupported on Asterisk.'
-                    original_command.response(0.1).should be == error
-=======
                     error = ProtocolError.new.setup 'option error', 'A start_offset value is unsupported on Asterisk.'
-                    command.response(0.1).should be == error
->>>>>>> 6faed339
+                    original_command.response(0.1).should be == error
                   end
                 end
               end
@@ -556,13 +501,8 @@
                   let(:command_opts) { { :start_paused => true } }
                   it "should return an error and not execute any actions" do
                     subject.execute
-<<<<<<< HEAD
-                    error = ProtocolError.new 'option error', 'A start_paused value is unsupported on Asterisk.'
-                    original_command.response(0.1).should be == error
-=======
                     error = ProtocolError.new.setup 'option error', 'A start_paused value is unsupported on Asterisk.'
-                    command.response(0.1).should be == error
->>>>>>> 6faed339
+                    original_command.response(0.1).should be == error
                   end
                 end
               end
@@ -580,13 +520,8 @@
                   let(:command_opts) { { :repeat_interval => 10 } }
                   it "should return an error and not execute any actions" do
                     subject.execute
-<<<<<<< HEAD
-                    error = ProtocolError.new 'option error', 'A repeat_interval value is unsupported on Asterisk.'
-                    original_command.response(0.1).should be == error
-=======
                     error = ProtocolError.new.setup 'option error', 'A repeat_interval value is unsupported on Asterisk.'
-                    command.response(0.1).should be == error
->>>>>>> 6faed339
+                    original_command.response(0.1).should be == error
                   end
                 end
               end
@@ -604,13 +539,8 @@
                   let(:command_opts) { { :repeat_times => 2 } }
                   it "should return an error and not execute any actions" do
                     subject.execute
-<<<<<<< HEAD
-                    error = ProtocolError.new 'option error', 'A repeat_times value is unsupported on Asterisk.'
-                    original_command.response(0.1).should be == error
-=======
                     error = ProtocolError.new.setup 'option error', 'A repeat_times value is unsupported on Asterisk.'
-                    command.response(0.1).should be == error
->>>>>>> 6faed339
+                    original_command.response(0.1).should be == error
                   end
                 end
               end
@@ -628,13 +558,8 @@
                   let(:command_opts) { { :max_time => 30 } }
                   it "should return an error and not execute any actions" do
                     subject.execute
-<<<<<<< HEAD
-                    error = ProtocolError.new 'option error', 'A max_time value is unsupported on Asterisk.'
-                    original_command.response(0.1).should be == error
-=======
                     error = ProtocolError.new.setup 'option error', 'A max_time value is unsupported on Asterisk.'
-                    command.response(0.1).should be == error
->>>>>>> 6faed339
+                    original_command.response(0.1).should be == error
                   end
                 end
               end
@@ -652,13 +577,8 @@
                   let(:command_opts) { { :voice => 'alison' } }
                   it "should return an error and not execute any actions" do
                     subject.execute
-<<<<<<< HEAD
-                    error = ProtocolError.new 'option error', 'A voice value is unsupported on Asterisk.'
-                    original_command.response(0.1).should be == error
-=======
                     error = ProtocolError.new.setup 'option error', 'A voice value is unsupported on Asterisk.'
-                    command.response(0.1).should be == error
->>>>>>> 6faed339
+                    original_command.response(0.1).should be == error
                   end
                 end
               end
@@ -692,19 +612,14 @@
                   let(:command_opts) { { :interrupt_on => :speech } }
                   it "should return an error and not execute any actions" do
                     subject.execute
-<<<<<<< HEAD
-                    error = ProtocolError.new 'option error', 'An interrupt-on value of speech is unsupported.'
-                    original_command.response(0.1).should be == error
-=======
                     error = ProtocolError.new.setup 'option error', 'An interrupt-on value of speech is unsupported.'
-                    command.response(0.1).should be == error
->>>>>>> 6faed339
+                    original_command.response(0.1).should be == error
                   end
                 end
               end
             end
           end
-          
+
           describe "#execute_command" do
             context "with a command it does not understand" do
               let(:command) { Punchblock::Component::Output::Pause.new }
