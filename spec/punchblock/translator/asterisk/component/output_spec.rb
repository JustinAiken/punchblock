--- conflicted
+++ resolved
@@ -205,9 +205,6 @@
                 original_command.complete_event(0.1).reason.should be_a Punchblock::Component::Output::Complete::Finish
               end
 
-<<<<<<< HEAD
-              describe 'document' do
-=======
               context "when we get a RubyAMI Error" do
                 it "should send an error complete event" do
                   error = RubyAMI::Error.new.tap { |e| e.message = 'FooBar' }
@@ -231,8 +228,7 @@
                 end
               end
 
-              describe 'ssml' do
->>>>>>> 9e9b3588
+              describe 'document' do
                 context 'unset' do
                   let(:ssml_doc) { nil }
                   it "should return an error and not execute any actions" do
@@ -741,7 +737,7 @@
                     before do
                       expect_answered
                       mock_call.should_receive(:execute_agi_command).once.with('EXEC Playback', audio_filename)
-                      subject.wrapped_object.should_receive(:send_success).and_return nil
+                      subject.wrapped_object.should_receive(:send_finish).and_return nil
                     end
 
                     context "when a DTMF digit is received" do
@@ -772,7 +768,7 @@
                     before do
                       expect_answered
                       mock_call.should_receive(:execute_agi_command).once.with('EXEC Playback', audio_filename)
-                      subject.wrapped_object.should_receive(:send_success).and_return nil
+                      subject.wrapped_object.should_receive(:send_finish).and_return nil
                     end
 
                     context "when a DTMF digit is received" do
