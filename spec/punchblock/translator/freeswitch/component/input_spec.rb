# encoding: utf-8

require 'spec_helper'

module Punchblock
  module Translator
    class Freeswitch
      module Component
        describe Input do
          include HasMockCallbackConnection

          let(:id)          { Punchblock.new_uuid }
          let(:translator)  { Punchblock::Translator::Freeswitch.new connection }
          let(:mock_stream) { mock('RubyFS::Stream') }
          let(:call)        { Punchblock::Translator::Freeswitch::Call.new id, translator, nil, mock_stream }

          let(:original_command_options) { {} }

          let :original_command do
            Punchblock::Component::Input.new original_command_options
          end

          let :grammar do
            RubySpeech::GRXML.draw :mode => 'dtmf', :root => 'pin' do
              rule id: 'digit' do
                one_of do
                  0.upto(9) { |d| item { d.to_s } }
                end
              end

              rule id: 'pin', scope: 'public' do
                item repeat: '2' do
                  ruleref uri: '#digit'
                end
              end
            end
          end

          subject { Input.new original_command, call }

          describe '#execute' do
            before { original_command.request! }

            let(:original_command_opts) { {} }

            let :original_command_options do
              { :mode => :dtmf, :grammar => { :value => grammar } }.merge(original_command_opts)
            end

            def dtmf_event(digit)
              RubyFS::Event.new nil, {
                :event_name     => 'DTMF',
                :dtmf_digit     => digit.to_s,
                :dtmf_duration  => "1600"
              }
            end

            def send_dtmf(digit)
              call.handle_es_event dtmf_event(digit)
            end

            let(:reason) { original_command.complete_event(5).reason }

            describe "receiving DTMF events" do
              before do
                subject.execute
                expected_event
              end

              context "when a match is found" do
                before do
                  send_dtmf 1
                  send_dtmf 2
                  sleep 0.5
                end

                let :expected_nlsml do
                  RubySpeech::NLSML.draw do
                    interpretation confidence: 1 do
                      instance "dtmf-1 dtmf-2"
                      input "12", mode: :dtmf
                    end
                  end
                end

                let :expected_event do
<<<<<<< HEAD
                  Punchblock::Component::Input::Complete::Match.new :nlsml => expected_nlsml,
                    :component_id => subject.id,
                    :target_call_id => call.id
=======
                  Punchblock::Component::Input::Complete::Success.new :mode => :dtmf,
                    :confidence => 1,
                    :utterance => '12',
                    :interpretation => 'dtmf-1 dtmf-2'
>>>>>>> 1cfe2b9e
                end

                it "should send a success complete event with the relevant data" do
                  reason.should be == expected_event
                end

                it "should not process further dtmf events" do
                  subject.async.should_receive(:process_dtmf).never
                  send_dtmf 3
                end
              end

              context "when the match is invalid" do
                before do
                  send_dtmf 1
                  send_dtmf '#'
                end

                let :expected_event do
                  Punchblock::Component::Input::Complete::NoMatch.new
                end

                it "should send a nomatch complete event" do
                  reason.should be == expected_event
                end
              end
            end

            describe 'grammar' do
              context 'unset' do
                let(:original_command_opts) { { :grammar => nil } }
                it "should return an error and not execute any actions" do
                  subject.execute
                  error = ProtocolError.new.setup 'option error', 'A grammar document is required.'
                  original_command.response(0.1).should be == error
                end
              end

              context 'with multiple grammars' do
                let(:original_command_opts) { { :grammars => [{:value => grammar}, {:value => grammar}] } }
                it "should return an error and not execute any actions" do
                  subject.execute
                  error = ProtocolError.new.setup 'option error', 'Only a single grammar is supported.'
                  original_command.response(0.1).should be == error
                end
              end
            end

            describe 'mode' do
              context 'unset' do
                let(:original_command_opts) { { :mode => nil } }
                it "should return an error and not execute any actions" do
                  subject.execute
                  error = ProtocolError.new.setup 'option error', 'A mode value other than DTMF is unsupported.'
                  original_command.response(0.1).should be == error
                end
              end

              context 'any' do
                let(:original_command_opts) { { :mode => :any } }
                it "should return an error and not execute any actions" do
                  subject.execute
                  error = ProtocolError.new.setup 'option error', 'A mode value other than DTMF is unsupported.'
                  original_command.response(0.1).should be == error
                end
              end

              context 'speech' do
                let(:original_command_opts) { { :mode => :speech } }
                it "should return an error and not execute any actions" do
                  subject.execute
                  error = ProtocolError.new.setup 'option error', 'A mode value other than DTMF is unsupported.'
                  original_command.response(0.1).should be == error
                end
              end
            end

            describe 'terminator' do
              pending
            end

            describe 'recognizer' do
              pending
            end

            describe 'initial-timeout' do
              context 'a positive number' do
                let(:original_command_opts) { { :initial_timeout => 1000 } }

                it "should not cause a NoInput if first input is received in time" do
                  subject.execute
                  send_dtmf 1
                  sleep 1.5
                  send_dtmf 2
                  reason.should be_a Punchblock::Component::Input::Complete::Match
                end

                it "should cause a NoInput complete event to be sent after the timeout" do
                  subject.execute
                  sleep 1.5
                  send_dtmf 1
                  send_dtmf 2
                  reason.should be_a Punchblock::Component::Input::Complete::NoInput
                end
              end

              context '-1' do
                let(:original_command_opts) { { :initial_timeout => -1 } }

                it "should not start a timer" do
                  subject.wrapped_object.should_receive(:begin_initial_timer).never
                  subject.execute
                end
              end

              context 'unset' do
                let(:original_command_opts) { { :initial_timeout => nil } }

                it "should not start a timer" do
                  subject.wrapped_object.should_receive(:begin_initial_timer).never
                  subject.execute
                end
              end

              context 'a negative number other than -1' do
                let(:original_command_opts) { { :initial_timeout => -1000 } }

                it "should return an error and not execute any actions" do
                  subject.execute
                  error = ProtocolError.new.setup 'option error', 'An initial timeout value that is negative (and not -1) is invalid.'
                  original_command.response(0.1).should be == error
                end
              end
            end

            describe 'inter-digit-timeout' do
              context 'a positive number' do
                let(:original_command_opts) { { :inter_digit_timeout => 1000 } }

                it "should not prevent a Match if input is received in time" do
                  subject.execute
                  sleep 1.5
                  send_dtmf 1
                  sleep 0.5
                  send_dtmf 2
                  reason.should be_a Punchblock::Component::Input::Complete::Match
                end

                it "should cause a InterDigitTimeout complete event to be sent after the timeout" do
                  subject.execute
                  sleep 1.5
                  send_dtmf 1
                  sleep 1.5
                  send_dtmf 2
                  reason.should be_a Punchblock::Component::Input::Complete::NoMatch
                end
              end

              context '-1' do
                let(:original_command_opts) { { :inter_digit_timeout => -1 } }

                it "should not start a timer" do
                  subject.wrapped_object.should_receive(:begin_inter_digit_timer).never
                  subject.execute
                end
              end

              context 'unset' do
                let(:original_command_opts) { { :inter_digit_timeout => nil } }

                it "should not start a timer" do
                  subject.wrapped_object.should_receive(:begin_inter_digit_timer).never
                  subject.execute
                end
              end

              context 'a negative number other than -1' do
                let(:original_command_opts) { { :inter_digit_timeout => -1000 } }

                it "should return an error and not execute any actions" do
                  subject.execute
                  error = ProtocolError.new.setup 'option error', 'An inter-digit timeout value that is negative (and not -1) is invalid.'
                  original_command.response(0.1).should be == error
                end
              end
            end

            describe 'sensitivity' do
              pending
            end

            describe 'min-confidence' do
              pending
            end

            describe 'max-silence' do
              pending
            end
          end

          describe "#execute_command" do
            context "with a command it does not understand" do
              let(:command) { Punchblock::Component::Output::Pause.new }

              before { command.request! }

              it "returns a ProtocolError response" do
                subject.execute_command command
                command.response(0.1).should be_a ProtocolError
              end
            end

            context "with a Stop command" do
              let(:command) { Punchblock::Component::Stop.new }
              let(:reason) { original_command.complete_event(5).reason }

              before do
                command.request!
                original_command.request!
                original_command.execute!
              end

              it "sets the command response to true" do
                subject.execute_command command
                command.response(0.1).should be == true
                reason.should be_a Punchblock::Event::Complete::Stop
              end
            end
          end

        end
      end
    end
  end
end<|MERGE_RESOLUTION|>--- conflicted
+++ resolved
@@ -84,16 +84,7 @@
                 end
 
                 let :expected_event do
-<<<<<<< HEAD
-                  Punchblock::Component::Input::Complete::Match.new :nlsml => expected_nlsml,
-                    :component_id => subject.id,
-                    :target_call_id => call.id
-=======
-                  Punchblock::Component::Input::Complete::Success.new :mode => :dtmf,
-                    :confidence => 1,
-                    :utterance => '12',
-                    :interpretation => 'dtmf-1 dtmf-2'
->>>>>>> 1cfe2b9e
+                  Punchblock::Component::Input::Complete::Match.new nlsml: expected_nlsml
                 end
 
                 it "should send a success complete event with the relevant data" do
